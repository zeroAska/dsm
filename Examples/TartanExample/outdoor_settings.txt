debugPrintLog = true
debugLogTracking = true
debugLogKeyframes = true
debugLogPixelDetection = false
debugLogCandidatesTracking = true
debugLogCandidatesOpt = true
debugLogDistanceMap = false
debugLogActivePoints = true

debugCandidates = true

debugShowTrackResult = false
debugShowTrackError = false
debugShowTrackWeights = false
debugShowTrackLight = false
debugShowTrackDistribution = false

debugShowPointDetection = true

debugShowDistanceTransformBefore = true
debugShowDistanceTransformAfter = true

debugShowOptKeyframes = true

debugShowOptError = true
debugShowOptWeight = true
debugShowOptLight = true
debugShowOptErrorDist = true
debugShowOptErrorDistLast = true

depthMapsDir = ./DepthMaps
saveDepthMaps = true

optErrorDistDir = ./ErrorDistribution
saveOptErrorDist = true

blockUntilMapped = false
singleThreaded = true
mappingThreads = 6

minimizeMemory = false

useFixedHuberScale = false
huberScale = 9

useTDistribution = true
nuFixed = -1
muFixed = 0
sigmaFixed = -1

defaultNu = 5
defaultMu = 0
defaultSigma = 7.5

inlierPercentile = 0.95
maxPixelOutlier = 0.3
maxPixelDiscard = 0.6

maxEnergyFit = 60

weightConstant = 2500

trackingMaxLevel = 3

pointDetectionLevels = 2
numCandidates = 10000
numBlocksPerDimension = 20
minGradAdd = 7

maxUnmappedFrames = 3

maxEplLengthFactor = 0.0375			
minEplLengthSkip = 1.5
stereoMaxEnergy = 20
secondBestRadius = 2.0
epiLineSigma = 0.25			
subpixelIterations = 3
subpixelStepThreshold = 0.1

maxViewChange = 0.5

candidateOptIterations = 3
minDistToActivate = 5
maxCandidateUncertainty = 2
minCandidateQuality = 2

doOnlyTemporalOpt = false
printSummary = true
showFullReport = false
minOptimizationGrad = 2
minBAIterations = 1
maxBAIterations = 100
optMaxLevel = 2				

numActivePoints = 2000

maxTemporalKeyframes = 4
maxCovisibleKeyframes = 3
numAlwaysKeepKeyframes = 3

minPointCovisible = 0.05
maxLightCovisible = 0.7

minNumKFToConsiderNew = 2
minNumGoodObservations = 3

newKFDistWeight = 4
newKFUsageWeight = 3
newKFAffineWeight = 4
newKFResidualWeight = 2
minNumTrackedFramesToCreateKF = 1

showDepthMap = true
showDepthMapLvl = 0

candidatePointsSampling = 0

iDepthUncertainty = 0.1
trackingCosLimit = 0.65
enableDepthRegression = false
gapCovisibleToTemporal = 10

covisMapSize = 3000
voxelSize = 0.05
inputSurfaceDownsampleVoxelSize = 3.5
inputEdgeDownsampleVoxelSize = 0.5   
covisEll = 2.5

covisUpdateFrames = 1

<<<<<<< HEAD
bkiMapOn = 0
=======
depthNormalEll = 0.04
depthDirEll = 0.5
cvoIRLSConstFrames = 0
insertPointToMapAfterBA = 2
>>>>>>> 5cfdb12d
<|MERGE_RESOLUTION|>--- conflicted
+++ resolved
@@ -128,11 +128,8 @@
 
 covisUpdateFrames = 1
 
-<<<<<<< HEAD
 bkiMapOn = 0
-=======
 depthNormalEll = 0.04
 depthDirEll = 0.5
 cvoIRLSConstFrames = 0
-insertPointToMapAfterBA = 2
->>>>>>> 5cfdb12d
+insertPointToMapAfterBA = 2