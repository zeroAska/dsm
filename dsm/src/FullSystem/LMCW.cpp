/**
 * This file is part of DSM.
 *
 * Copyright (C) 2019 CEIT (Universidad de Navarra) and Universidad de Zaragoza
 * Developed by Jon Zubizarreta,
 * for more information see <https://github.com/jzubizarreta/dsm>.
 * If you use this code, please cite the respective publications as
 * listed on the above website.
 *
 * DSM is free software: you can redistribute it and/or modify
 * it under the terms of the GNU General Public License as published by
 * the Free Software Foundation, either version 3 of the License, or
 * (at your option) any later version.
 *
 * DSM is distributed in the hope that it will be useful,
 * but WITHOUT ANY WARRANTY; without even the implied warranty of
 * MERCHANTABILITY or FITNESS FOR A PARTICULAR PURPOSE. See the
 * GNU General Public License for more details.
 *
 * You should have received a copy of the GNU General Public License
 * along with DSM. If not, see <http://www.gnu.org/licenses/>.
 */

#include "LMCW.h"
#include "Log.h"
#include "DataStructures/Frame.h"
#include "DataStructures/CandidatePoint.h"
#include "DataStructures/ActivePoint.h"
#include "DataStructures/VoxelMap.h"
#include "DataStructures/Pattern.h"
#include "DataStructures/CovisibilityGraph.h"
#include "Optimization/PhotometricResidual.h"
#include "FullSystem/DistanceTransform.h"
#include "Visualizer/IVisualizer.h"
#include "Utils/Projection.h"
#include "Utils/Settings.h"
#include "Utils/UtilFunctions.h"
#include "cvo/CvoGPU.hpp"

#include <fstream>

namespace dsm
{
  LMCW::LMCW(int width, int height, IVisualizer *visualizer) :
    LMCW(width, height, nullptr, visualizer)
  {
  }

  LMCW::LMCW(int width, int height,  const cvo::CvoGPU * align, IVisualizer *visualizer)
    : cvo_align(align) ,     temporalWindowIndex(0), numActivePoints(0), outputWrapper_(visualizer) {
    const auto& settings = Settings::getInstance();
    const int levels = settings.pyramidLevels;

    // distance transformation
    this->distanceMap_ = std::make_unique<DistanceTransform>(width, height);
    this->minDistToActivate = settings.minDistToActivate;

    // covisibility graph
    this->covisibilityGraph_ = std::make_unique<CovisibilityGraph>();

    
  }

  LMCW::LMCW(int width, int height,  const cvo::CvoGPU * align, IVisualizer *visualizer, float voxelSize)
    : cvo_align(align) ,     temporalWindowIndex(0), numActivePoints(0), outputWrapper_(visualizer), 
    voxelMap_(new VoxelMap(voxelSize)) {
    const auto& settings = Settings::getInstance();
    const int levels = settings.pyramidLevels;

    // distance transformation
    this->distanceMap_ = std::make_unique<DistanceTransform>(width, height);
    this->minDistToActivate = settings.minDistToActivate;

    // covisibility graph
    this->covisibilityGraph_ = std::make_unique<CovisibilityGraph>();

    //this->voxelMap_ = std::make_unique<VoxelMap>(voxelSize);
    }

  LMCW::~LMCW()
  {}

  void LMCW::clear()
  {
    const auto& settings = Settings::getInstance();

    this->activeKeyframes_.clear();
    this->allKeyframes_.clear();

    this->temporalWindowIndex = 0;
    this->numActivePoints = 0;
    this->minDistToActivate = settings.minDistToActivate;

    this->covisibilityGraph_->clear();
  }

  void LMCW::insertNewKeyframe(const std::shared_ptr<Frame>& newKeyframe)
  {
    // convert to keyframe and activate
    newKeyframe->evolveToKeyframe();
    newKeyframe->activate();

    // insert into the LMCW
    newKeyframe->setKeyframeID((int)this->allKeyframes_.size());
    this->allKeyframes_.push_back(newKeyframe);
    newKeyframe->setActiveID((int)this->activeKeyframes_.size());
    this->activeKeyframes_.push_back(newKeyframe);

    // insert into covisibility graph
    // TODO: search through all the voxels that this new frame has observed, then create the covisibitiliy edges as well
    this->covisibilityGraph_->addNode(newKeyframe);
  }

  void LMCW::selectWindow(const std::unique_ptr<CeresPhotometricBA>& photometricBA)
  {
    const auto& settings = Settings::getInstance();

    // temporal window
    //this->selectTemporalWindowC(photometricBA);
    this->selectTemporalWindowCvo();

    // covisibility window
    if (!settings.doOnlyTemporalOpt)
    {
      // TODO: choose a subset of covisible frames with the maximum overlap
      // this->selectCovisibleWindow(photometricBA);
      this->selectCovisibleWindowCvo2();
    }
  }

  void LMCW::dropFlaggedKeyframes()
  {
    const auto& settings = Settings::getInstance();

    // remove covisible keyframes
    if (!settings.doOnlyTemporalOpt)
    {
      for (int i = 0; i < this->temporalWindowIndex; ++i)
      {
        this->activeKeyframes_.front()->deactivate();
        this->activeKeyframes_.erase(this->activeKeyframes_.begin());
      }
      this->temporalWindowIndex = 0;
    }

    // drop from temporal keyframes
    for (auto it = this->activeKeyframes_.begin(); it != this->activeKeyframes_.end(); )
    {
      if ((*it)->flaggedToDrop()) // TODO: if exceeds the max temporal kf number
      {
        (*it)->deactivate();
        (*it)->setFlaggedToDrop(false);

        // remove from keframe list
        (*it)->setActiveID(-1);
        it = this->activeKeyframes_.erase(it);
      }
      else
      {
        ++it;
      }
    }

    // set active id again
    for (int i = 0; i < this->activeKeyframes_.size(); ++i)
    {
      this->activeKeyframes_[i]->setActiveID(i);
    }
  }

  void LMCW::selectTemporalWindow(const std::unique_ptr<CeresPhotometricBA>& photometricBA)
  {
    // const configs
    const auto& settings = Settings::getInstance();
    const auto& calib = GlobalCalibration::getInstance();
    const Eigen::Matrix3f& K = calib.matrix3f(0);
    const Eigen::Matrix3f& Kinv = calib.invMatrix3f(0);
    const int w = calib.width(0);
    const int h = calib.height(0);

    const std::shared_ptr<Frame>& lastKeyframe = this->activeKeyframes_.back();
    const int lastKeyframeID = lastKeyframe->keyframeID();
    const Sophus::SE3f worldToLast = lastKeyframe->camToWorld().inverse();
    std::cout<<"selectTemporalWindow: lastKeyframe;s worldToLast is "<<worldToLast.matrix()<<std::endl;

    this->numActivePoints = 0;

    int numFlaggedToDrop = 0;

    // prepare points for new active keyframes
    for (const std::shared_ptr<Frame>& kf : this->activeKeyframes_)
    {
      //if (kf == lastKeyframe) continue;

      // relative pose
      const Sophus::SE3f relPose = worldToLast * kf->camToWorld();
      const Eigen::Matrix3f KRKinv = K * relPose.rotationMatrix() * Kinv;
      const Eigen::Vector3f Kt = K * relPose.translation();

      const AffineLight light = AffineLight::calcRelative(kf->affineLight(), lastKeyframe->affineLight());

      int numVisible = 0;

      for (const auto& point : kf->activePoints())
      {
        // project point to new image
        Eigen::Vector2f pt2d;
        if (!Utils::project(point->u(0), point->v(0), point->iDepth(),
                            w, h, KRKinv, Kt, pt2d))
        {
          point->setVisibility(lastKeyframeID, Visibility::OOB);
          continue;
        }

        // it is visible!
        point->setCenterProjection(pt2d);
        point->setVisibility(lastKeyframeID, Visibility::VISIBLE);

        // create new observation to the newest keyframe
        std::unique_ptr<PhotometricResidual> obs =
          std::make_unique<PhotometricResidual>(point, lastKeyframe, photometricBA);

        point->addObservation(lastKeyframe.get(), obs);

        // increase counters
        this->numActivePoints++;
        numVisible++;
      }

      // keep the last numAlwaysKeepKeyframes keyframes + the new one
      if ((kf->keyframeID() <= lastKeyframeID - settings.numAlwaysKeepKeyframes) &&
          (this->activeKeyframes_.size() - numFlaggedToDrop) >= settings.maxTemporalKeyframes)
      {
        const float numVisibleFloat = (float)numVisible;
        const float ratio = numVisibleFloat / kf->activePoints().size();

        // drop keyframes with low covisible points
        if (ratio < settings.minPointCovisible || fabs(light.alpha()) > settings.maxLightCovisible)
        {
          kf->setFlaggedToDrop(true);
          numFlaggedToDrop++;
        }
      }
    }

    // if still a lot of keyframes, drop one based on distance
    if ((this->activeKeyframes_.size() - numFlaggedToDrop) > settings.maxTemporalKeyframes)
    {
      float maxScore = -std::numeric_limits<float>::max();
      int idx = -1;

      // keep the last N keyframes
      //const int maxKeyframeID = (int)this->activeKeyframes_.size() - settings.numAlwaysKeepKeyframes;
      const int maxKeyframeID = (int)this->activeKeyframes_.size() - settings.maxTemporalKeyframes;
      for (int i = 0; i < maxKeyframeID; ++i)
      {
        this->activeKeyframes_[i]->setFlaggedToDrop(true);
        numFlaggedToDrop++;
        /*
        const Sophus::SE3f pose_i = this->activeKeyframes_[i]->camToWorld().inverse();

        // distance to other keyframes
        float score = 0.f;
        for (int j = 0; j < this->activeKeyframes_.size() - 1; ++j)
        {
          if (i == j) continue;

          const Sophus::SE3f relPose = pose_i * this->activeKeyframes_[j]->camToWorld();
          const float dist = relPose.translation().norm() + std::numeric_limits<float>::epsilon();
          score += 1.f / dist;
        }

        // distance to the latest keyframe
        const Sophus::SE3f relPose = pose_i * lastKeyframe->camToWorld();
        score *= sqrtf(relPose.translation().norm());

        if (score > maxScore)
        {
          maxScore = score;
          idx = i;
        }
        */
      }

      //if (idx >= 0)
      // {
      //  this->activeKeyframes_[idx]->setFlaggedToDrop(true);
      //  numFlaggedToDrop++;
      //}
    }

    if (settings.debugPrintLog && settings.debugLogActivePoints)
    {
      const std::string msg = "Act. Temporal: " + std::to_string(this->numActivePoints) + "\t";

      auto& log = Log::getInstance();
      log.addCurrentLog(lastKeyframe->frameID(), msg);
    }

    // distance map
    this->distanceMap_->compute(this->activeKeyframes_, lastKeyframe);

    if (settings.debugPrintLog && settings.debugLogDistanceMap)
    {
      const std::string msg = "DT: " + std::to_string(this->distanceMap_->getNumObstacles()) + "\t";

      auto& log = Log::getInstance();
      log.addCurrentLog(lastKeyframe->frameID(), msg);
    }

    if (settings.debugShowDistanceTransformBefore &&
        settings.doOnlyTemporalOpt &&
        this->outputWrapper_)
    {
      cv::Mat distTransform = this->distanceMap_->drawDistanceTransform(true);
      this->outputWrapper_->publishDistanceTransformBefore(distTransform);
    }
  }

  void LMCW::selectTemporalWindowCvo()
  {
    // const configs
    const auto& settings = Settings::getInstance();
    const auto& calib = GlobalCalibration::getInstance();
    const Eigen::Matrix3f& K = calib.matrix3f(0);
    const Eigen::Matrix3f& Kinv = calib.invMatrix3f(0);
    const int w = calib.width(0);
    const int h = calib.height(0);

    const std::shared_ptr<Frame>& lastKeyframe = this->activeKeyframes_.back();
    const int lastKeyframeID = lastKeyframe->keyframeID();
    const Sophus::SE3f worldToLast = lastKeyframe->camToWorld().inverse();
    std::cout<<"selectTemporalWindow: lastKeyframe;s worldToLast is "<<worldToLast.matrix()<<std::endl;

    this->numActivePoints = 0;

    int numFlaggedToDrop = 0;

    // prepare points for new active keyframes
    for (const std::shared_ptr<Frame>& kf : this->activeKeyframes_)
    {
      if (kf == lastKeyframe) continue;

      // relative pose
      const Sophus::SE3f relPose = worldToLast * kf->camToWorld();
      const Eigen::Matrix3f KRKinv = K * relPose.rotationMatrix() * Kinv;
      const Eigen::Vector3f Kt = K * relPose.translation();

      const AffineLight light = AffineLight::calcRelative(kf->affineLight(), lastKeyframe->affineLight());

      int numVisible = 0;

      for (const auto& point : kf->activePoints())
      {
        // project point to new image
        Eigen::Vector2f pt2d;
        if (!Utils::project(point->u(0), point->v(0), point->iDepth(),
                            w, h, KRKinv, Kt, pt2d))
        {
          point->setVisibility(lastKeyframeID, Visibility::OOB);
          continue;
        }

        // it is visible!
        point->setCenterProjection(pt2d);
        point->setVisibility(lastKeyframeID, Visibility::VISIBLE);

        // create new observation to the newest keyframe
        //std::unique_ptr<PhotometricResidual> obs =
        //  std::make_unique<PhotometricResidual>(point, lastKeyframe, photometricBA);

        //point->addObservation(lastKeyframe.get(), obs);

        // increase counters
        this->numActivePoints++;
        numVisible++;
      }
      std::cout<<"Frame "<<kf->frameID()<<" has "<<numVisible<<" active points that are visible.\n";

      // keep the last numAlwaysKeepKeyframes keyframes + the new one
      if ((kf->keyframeID() <= lastKeyframeID - settings.numAlwaysKeepKeyframes) &&
          (this->activeKeyframes_.size() - numFlaggedToDrop) >= settings.maxTemporalKeyframes)
      {
        const float numVisibleFloat = (float)numVisible;
        const float ratio = numVisibleFloat / kf->activePoints().size();

        // drop keyframes with low covisible points
        if (ratio < settings.minPointCovisible || fabs(light.alpha()) > settings.maxLightCovisible)
        {
          kf->setFlaggedToDrop(true);
          numFlaggedToDrop++;
        }
      }
    }

    // if still a lot of keyframes, drop one based on distance
    if ((this->activeKeyframes_.size() - numFlaggedToDrop) > settings.maxTemporalKeyframes)
    {
      float maxScore = -std::numeric_limits<float>::max();
      int idx = -1;

      // keep the last N keyframes
      //const int maxKeyframeID = (int)this->activeKeyframes_.size() - settings.numAlwaysKeepKeyframes;
      const int maxKeyframeID = (int)this->activeKeyframes_.size() - settings.maxTemporalKeyframes;
      for (int i = 0; i < maxKeyframeID; ++i)
      {
        this->activeKeyframes_[i]->setFlaggedToDrop(true);
        numFlaggedToDrop++;
        /*
        const Sophus::SE3f pose_i = this->activeKeyframes_[i]->camToWorld().inverse();

        // distance to other keyframes
        float score = 0.f;
        for (int j = 0; j < this->activeKeyframes_.size() - 1; ++j)
        {
          if (i == j) continue;

          const Sophus::SE3f relPose = pose_i * this->activeKeyframes_[j]->camToWorld();
          const float dist = relPose.translation().norm() + std::numeric_limits<float>::epsilon();
          score += 1.f / dist;
        }

        // distance to the latest keyframe
        const Sophus::SE3f relPose = pose_i * lastKeyframe->camToWorld();
        score *= sqrtf(relPose.translation().norm());

        if (score > maxScore)
        {
          maxScore = score;
          idx = i;
        }
        */
      }

      //if (idx >= 0)
      // {
      //  this->activeKeyframes_[idx]->setFlaggedToDrop(true);
      //  numFlaggedToDrop++;
      //}
    }

    if (settings.debugPrintLog && settings.debugLogActivePoints)
    {
      const std::string msg = "Act. Temporal: " + std::to_string(this->numActivePoints) + "\t";

      auto& log = Log::getInstance();
      log.addCurrentLog(lastKeyframe->frameID(), msg);
    }

    // distance map
    this->distanceMap_->compute(this->activeKeyframes_, lastKeyframe);

    if (settings.debugPrintLog && settings.debugLogDistanceMap)
    {
      const std::string msg = "DT: " + std::to_string(this->distanceMap_->getNumObstacles()) + "\t";

      auto& log = Log::getInstance();
      log.addCurrentLog(lastKeyframe->frameID(), msg);
    }

    if (settings.debugShowDistanceTransformBefore &&
        settings.doOnlyTemporalOpt &&
        this->outputWrapper_)
    {
      cv::Mat distTransform = this->distanceMap_->drawDistanceTransform(true);
      this->outputWrapper_->publishDistanceTransformBefore(distTransform);
    }
  }

  
  void LMCW::selectCovisibleWindow(const std::unique_ptr<CeresPhotometricBA>& photometricBA)

  {
    assert(this->temporalWindowIndex == 0);

    const auto& settings = Settings::getInstance();
    const auto& calib = GlobalCalibration::getInstance();

    const Eigen::Matrix3f& K = calib.matrix3f(0);
    const int w = calib.width(0);
    const int h = calib.height(0);

    const std::shared_ptr<Frame> lastActKeyframe = this->activeKeyframes_.back();		// make a copy, required!
    const Sophus::SE3f worldToLast = lastActKeyframe->camToWorld().inverse();
    const int lastActID = lastActKeyframe->keyframeID();
    const int firstActID = this->activeKeyframes_.front()->keyframeID();

    // minimum distance based on pattern padding
    const float padding = (float)Pattern::padding();
    const float minDist = padding * padding; // squared dist

    std::vector<std::shared_ptr<Frame>> allCovisibleKeyframes;
    std::vector<int> numVisiblePoints;
    std::vector<int> numTotalVisiblePoints;

    // select some covisible keyframes
    for (const auto& kf : this->allKeyframes_)
    {
      // break if we have already reached the temporal part
      if (kf->keyframeID() >= firstActID) break;

      // relative pose
      const Sophus::SE3f kfToLast = worldToLast * kf->camToWorld();
      const Eigen::Matrix3f R = kfToLast.rotationMatrix();
      const Eigen::Vector3f t = kfToLast.translation();
      Eigen::Matrix4f kfToLastEigen = Utils::SE3ToEigen(kfToLast);

      int numVisible = 0;
      int numTotalVisible = 0;

      for (const auto& point : kf->activePoints())
      {
        // project point to new image
        Eigen::Vector2f pt2d;
        if (!Utils::projectAndCheck(point->u(0), point->v(0), point->iDepth(),
                                    K, w, h, R, t, pt2d))
        {
          point->setVisibility(lastActID, Visibility::OOB);
          continue;
        }

        // activate point
        point->setCenterProjection(pt2d);
        point->setVisibility(lastActID, Visibility::VISIBLE);

        numTotalVisible++;

        // check distance
        int x = static_cast<int>(pt2d[0] + 0.5f);
        int y = static_cast<int>(pt2d[1] + 0.5f);

        if (this->distanceMap_->dist(x, y) < minDist) continue;

        // increase counter
        numVisible++;
      }

      float numVisibleFloat = (float)numVisible;
      float ratio = numVisibleFloat / kf->activePoints().size();

      if (ratio > settings.minPointCovisible)
      {
        allCovisibleKeyframes.push_back(kf);
        numVisiblePoints.push_back(numVisible);
        numTotalVisiblePoints.push_back(numTotalVisible);

        if (cvo_align != nullptr ) {
          float ip = cvo_align->function_angle(*(kf->getTrackingPoints()),
                                               *(lastActKeyframe->getTrackingPoints()),
                                               kfToLastEigen,
                                               false);
        std::cout<<"Covisible projection ratio "<<ratio <<", with inner product between "<<kf->frameID()<<" and "<<lastActKeyframe->frameID()<<" being "<<ip<<", Add frame "<<kf->frameID()<<" to covisible window\n";
        }
      }
    }

    int numCovisibleKeyframes = (int)allCovisibleKeyframes.size();

    while (this->temporalWindowIndex < settings.maxCovisibleKeyframes)
    {
      if (numCovisibleKeyframes == 0) break;

      // select the keyframes with most visible points
      const auto maxElement = std::max_element(numVisiblePoints.begin(), numVisiblePoints.end());
      const int position = (int)std::distance(numVisiblePoints.begin(), maxElement);
			
      // pick the one with highest number of visible points
      const std::shared_ptr<Frame>& selectedKeyframe = allCovisibleKeyframes[position];
      selectedKeyframe->activate();
      this->activeKeyframes_.insert(this->activeKeyframes_.begin(), selectedKeyframe);
      this->numActivePoints += numTotalVisiblePoints[position];
      this->temporalWindowIndex++;
			
      // update map
      this->distanceMap_->add(selectedKeyframe, lastActKeyframe);
      std::cout<<"LMCW add frame "<<selectedKeyframe->frameID()<<", number of Visible points is "<<numVisiblePoints[position]<<std::endl;
			
      // remove from vectors
      allCovisibleKeyframes[position] = allCovisibleKeyframes.back();
      allCovisibleKeyframes.pop_back();
      numVisiblePoints[position] = numVisiblePoints.back();
      numVisiblePoints.pop_back();
      numTotalVisiblePoints[position] = numTotalVisiblePoints.back();
      numTotalVisiblePoints.pop_back();
      numCovisibleKeyframes--;

      // early exit
      if (this->temporalWindowIndex == settings.maxCovisibleKeyframes) break;

      // update num visible
      for (int i = 0; i < numCovisibleKeyframes; ++i)
      {
        numVisiblePoints[i] = 0;

        const auto& kf = allCovisibleKeyframes[i];
        for (auto& pt : kf->activePoints())
        {
          if (pt->visibility(lastActID) == Visibility::VISIBLE)
          {
            // check distance
            const Eigen::Vec2f& pt2d = pt->centerProjection();
            int x = static_cast<int>(pt2d[0] + 0.5f);
            int y = static_cast<int>(pt2d[1] + 0.5f);

            if (this->distanceMap_->dist(x, y) < minDist) continue;

            numVisiblePoints[i]++;
          }
        }
      }
    }

    if (this->temporalWindowIndex > 0)
    {
      // create new observations to latest keyframe
      for (int i = 0; i < this->temporalWindowIndex; ++i)
      {
        for (const auto& point : this->activeKeyframes_[i]->activePoints())
        {
          if (point->visibility(lastActID) == Visibility::VISIBLE)
          {
            std::unique_ptr<PhotometricResidual> obs =
              std::make_unique<PhotometricResidual>(point, lastActKeyframe, photometricBA);

            // add residual
            point->addObservation(lastActKeyframe.get(), obs);
          }
        }
      }

      // set active id again
      for (int i = 0; i < this->activeKeyframes_.size(); ++i)
      {
        this->activeKeyframes_[i]->setActiveID(i);
      }
    }

    if (settings.debugShowDistanceTransformBefore &&
        !settings.doOnlyTemporalOpt &&
        this->outputWrapper_)
    {
      cv::Mat distTransform = this->distanceMap_->drawDistanceTransform(true);
      this->outputWrapper_->publishDistanceTransformBefore(distTransform);
    }
  }

  std::unordered_map<int, int> LMCW::selectCovisibleWindowCvo()
  {
    assert(this->temporalWindowIndex == 0);

    // const int firstActID = this->activeKeyframes_.front()->keyframeID();
    // for (const auto& kf : this->allKeyframes_)
    // {
    //   if (kf->keyframeID() >= firstActID) break;

    //   for (const auto& point : kf->activePoints())
    //   {

    //   }
    // }
    Utils::Time t1 = std::chrono::steady_clock::now();
    
    const auto& settings = Settings::getInstance();
    const auto& calib = GlobalCalibration::getInstance();
    const Eigen::Matrix3f& K = calib.matrix3f(0);
    const int w = calib.width(0);
    const int h = calib.height(0);
    
    const int firstKeyframeID = this->activeKeyframes_.front()->keyframeID();
    //const int firstFrameID = this->activeKeyframes_[this->temporalWindowIndex]->frameID();
    //const int maxCovisibleFrameID = this->activeKeyframes_.front()->frameID();
    std::unordered_set<std::shared_ptr<Frame>> selectCovisibleKeyframes;
    std::unordered_map<int, int> edgesCovisibleToTemporal;

    for (int i = this->temporalWindowIndex; i < activeKeyframes_.size(); i++)
    {
      // find best covisible frame for each temporal frame
      const CovisibilityNode* temporalNode = this->activeKeyframes_[i]->graphNode;
      // get the node with highest weight among all edges
      //CovisibilityNode* highCovisNode = nullptr;
      //int maxWeight = 0;
      std::cout<<"selectedCovis temp-window: frame "<<this->activeKeyframes_[i]->frameID()<<" has "<<temporalNode->edges.size()<<" neighbors in the covis-graph: ";
      std::vector<CovisibilityNode *> sorted_nodes;
      sorted_nodes.reserve(temporalNode->edges.size());
      for (const auto &s : temporalNode->edges) {
        std::cout<<s.first->node->frameID()<<", ";
        sorted_nodes.emplace_back(s.first);
      }
      std::cout<<std::endl<<std::flush;
      std::sort(sorted_nodes.begin(), sorted_nodes.end(),
                [&](CovisibilityNode * a, CovisibilityNode *b) {
                  return temporalNode->edges.at(a) > temporalNode->edges.at(b);
                });
      /*
      for (auto& pair : sorted_nodes) 
      {
        std::cout<<pair.first->node->frameID()<<", ";
          
        if (//pair.first->node->keyframeID() >= firstTempID ||
            (int)pair.first->node->frameID() >= (int)firstFrameID - settings.gapCovisibleToTemporal ) continue; // disregard temporal frames
        if (pair.second > maxWeight)
        {
          maxWeight = pair.second;
          highCovisNode = pair.first;
        }
        }
      std::cout<<"\n";
      */
      //if (highCovisNode == nullptr) continue;
      //std::shared_ptr<Frame> bestCovisFrame = this->allKeyframes_[highCovisNode->node->keyframeID()];
      
      // ensure no duplicates
      for (auto & node : sorted_nodes) {
        std::shared_ptr<Frame> bestCovisFrame = this->allKeyframes_[node->node->keyframeID()];
        if (!selectCovisibleKeyframes.count(bestCovisFrame)
            && bestCovisFrame->frameID() < activeKeyframes_.front()->frameID() - settings.gapCovisibleToTemporal
            ) {
          
          bestCovisFrame->activate();
          //edgesCovisibleToTemporal[bestCovisFrame->frameID()] = this->activeKeyframes_[i]->frameID();
          edgesCovisibleToTemporal.insert(std::make_pair<int, int>(bestCovisFrame->frameID(),
                                                                   this->activeKeyframes_[i]->frameID()));
          
          
          std::cout<<"select covisible frame: ("<<bestCovisFrame->frameID()<<", "<<this->activeKeyframes_[i]->frameID()<<")"<<std::endl;
          // Q: need to update this->numActivePoints?
          selectCovisibleKeyframes.insert((bestCovisFrame));
          break;
          
        }
      }
    }

    if (selectCovisibleKeyframes.empty()) return edgesCovisibleToTemporal;

    // set visibility for visualization
    const std::shared_ptr<Frame> lastActKeyframe = this->activeKeyframes_.back();		// make a copy, required!
    const Sophus::SE3f worldToLast = lastActKeyframe->camToWorld().inverse();
    const int lastActID = lastActKeyframe->keyframeID();
    for (auto & covisFrame : selectCovisibleKeyframes) {
      // relative pose
      const Sophus::SE3f covisToLast = worldToLast * covisFrame->camToWorld();
      const Eigen::Matrix3f R = covisToLast.rotationMatrix();
      const Eigen::Vector3f t = covisToLast.translation();
      Eigen::Matrix4f covisToLastEigen = Utils::SE3ToEigen(covisToLast);

      for (const auto& point : covisFrame->activePoints())
      {
        // project point to new image
        Eigen::Vector2f pt2d;
        if (!Utils::projectAndCheck(point->u(0), point->v(0), point->iDepth(),
                                    K, w, h, R, t, pt2d))
        {
          point->setVisibility(lastActID, Visibility::OOB);
          continue;
        }
      
        /*
      std::shared_ptr<Frame> currTemporal = this->activeKeyframes_[i];        
      const Sophus::SE3f covisToTemporal = currTemporal->camToWorld().inverse() * bestCovisFrame->camToWorld();
      const Eigen::Matrix3f KRKinv = K * covisToTemporal.rotationMatrix() * Kinv;
      const Eigen::Vector3f Kt = K * covisToTemporal.translation();

      for (const auto& point : currTemporal->activePoints()) {
        // project point to new image
        Eigen::Vector2f pt2d;
        if (!Utils::project(point->u(0), point->v(0), point->iDepth(),
                            w, h, KRKinv, Kt, pt2d)) {
          point->setVisibility(lastKeyframeID, Visibility::OOB);
          continue;
        }
        */
        // it is visible!
        point->setCenterProjection(pt2d);
        point->setVisibility(lastActID, Visibility::VISIBLE);
      }

      
    }

    this->activeKeyframes_.insert(this->activeKeyframes_.begin(), selectCovisibleKeyframes.begin(), selectCovisibleKeyframes.end());
    this->temporalWindowIndex += selectCovisibleKeyframes.size();

    for (int i = 0; i < this->activeKeyframes_.size(); i++)
    {
      this->activeKeyframes_[i]->setActiveID(i);
    }

    Utils::Time t2 = std::chrono::steady_clock::now();

    std::ofstream file;
    file.open("covisResult.txt", std::ios_base::app);
    file << "Time: " << Utils::elapsedTime(t1, t2) << "\n";
    file << "Temporal frames: \n";
    for (int i = this->temporalWindowIndex; i < activeKeyframes_.size(); i++)
    {
      int frameID = this->activeKeyframes_[i]->frameID();
      file << frameID << ", ";
    }
    file << "\nCovisible frames: \n";
    for (int i = 0; i < this->temporalWindowIndex; i++)
    {
      int frameID = this->activeKeyframes_[i]->frameID();
      file << frameID << ", ";
    }
    //file << "\nAll candidates: \n";
    //for (auto it = edgesCovisibleToTemporal.begin(); it != edgesCovisibleToTemporal.end(); it++)
    //{
    //  int frameID = it->first->frameID();
    //  file << frameID << ": " << it->second << " < ";
    // }

    file << "\n==============================================\n";
    file.close();


    
    return edgesCovisibleToTemporal;
  }


  void LMCW::selectCovisibleWindowCvo2()
  {
    assert(this->temporalWindowIndex == 0);

    const auto& settings = Settings::getInstance();

    const int firstTempID = this->activeKeyframes_[this->temporalWindowIndex]->keyframeID();

    const int ignoreRecent = 5;

    std::unordered_map<std::shared_ptr<Frame>, int> selectCovisibleKeyframes;

    Utils::Time t1 = std::chrono::steady_clock::now();

    for (int i = this->temporalWindowIndex; i < activeKeyframes_.size(); i++)
    {
      const CovisibilityNode* temporalNode = this->activeKeyframes_[i]->graphNode;
      
      for (auto& pair : temporalNode->edges) 
      {
        if (pair.first->node->keyframeID() >= firstTempID - ignoreRecent) continue; // disregard temporal frames
        // accumulate weights to everyone covisible candidate frame
        const std::shared_ptr<Frame> curCovisFrame = this->allKeyframes_[pair.first->node->keyframeID()];
        selectCovisibleKeyframes[curCovisFrame] += pair.second;
      }
    }
    Utils::Time t2 = std::chrono::steady_clock::now();
    if (selectCovisibleKeyframes.empty()) return;


    // extract k out of the set.
    std::vector<std::pair<std::shared_ptr<Frame>, int>> selectCovisVec(selectCovisibleKeyframes.begin(), selectCovisibleKeyframes.end());
    std::sort(selectCovisVec.begin(), selectCovisVec.end(), [](const std::pair<std::shared_ptr<Frame>, int>& a, const std::pair<std::shared_ptr<Frame>, int>& b) {
                                                              return a.second > b.second;
                                                              });
    
    const int numCovisFrame = std::min(settings.maxCovisibleKeyframes, (int)selectCovisibleKeyframes.size());
    std::vector<std::shared_ptr<Frame>> topCovis;
    for (int i = 0; i < numCovisFrame; i++)
    {
      topCovis.push_back(selectCovisVec[i].first);
    }
    
    this->activeKeyframes_.insert(this->activeKeyframes_.begin(), topCovis.begin(), topCovis.end());

    this->temporalWindowIndex += numCovisFrame;

    for (int i = 0; i < this->activeKeyframes_.size(); i++)
    {
      this->activeKeyframes_[i]->setActiveID(i);
    }

    Utils::Time t3 = std::chrono::steady_clock::now();

    // TL: debug log
    if (settings.debugPrintLog)
    {
      const std::string timeMsg = "Graph look up Time: " + std::to_string(Utils::elapsedTime(t1, t2)) + "\t";
      const std::string sortMsg = "Sort Time: " + std::to_string(Utils::elapsedTime(t2, t3)) + "\t";

      auto& log = Log::getInstance();
      log.addCurrentLog(this->activeKeyframes_.back()->frameID(), timeMsg);
      log.addCurrentLog(this->activeKeyframes_.back()->frameID(), sortMsg);
    }
    // std::ofstream file;
    // file.open("covisResult.txt", std::ios_base::app);
    // file << "Graph look up Time: " << Utils::elapsedTime(t1, t2) << ", Sort time: " << Utils::elapsedTime(t2, t3) << "\n";
    // file << "Temporal frames: \n";
    // for (int i = this->temporalWindowIndex; i < activeKeyframes_.size(); i++)
    // {
    //   int frameID = this->activeKeyframes_[i]->frameID();
    //   file << frameID << ", ";
    // }
    // file << "\nCovisible frames: \n";
    // for (int i = 0; i < this->temporalWindowIndex; i++)
    // {
    //   int frameID = this->activeKeyframes_[i]->frameID();
    //   file << frameID << ", ";
    // }
    // file << "\nAll candidates: \n";
    // for (auto it = selectCovisVec.begin(); it != selectCovisVec.end(); it++)
    // {
    //   int frameID = it->first->frameID();
    //   file << frameID << ": " << it->second << " < ";
    // }

    // file << "\n==============================================\n";
    // file.close();
  }


  void LMCW::activatePoints(const std::unique_ptr<CeresPhotometricBA>& photometricBA)
  {
    const auto& settings = Settings::getInstance();
    const auto& calib = GlobalCalibration::getInstance();

    const Eigen::Matrix3f& K = calib.matrix3f(0);
    const Eigen::Matrix3f& Kinv = calib.invMatrix3f(0);
    const int width = (int)calib.width(0);
    const int height = (int)calib.height(0);

    // change heuristically the minimum distance
    const float ratio = (float)this->numActivePoints / settings.numActivePoints;

    if (ratio > 1.7f) this->minDistToActivate = this->minDistToActivate + 3;
    else if (ratio > 1.4f) this->minDistToActivate = this->minDistToActivate + 2;
    else if (ratio > 1.1f) this->minDistToActivate = this->minDistToActivate + 1;
		
    if (ratio < 0.3f) this->minDistToActivate = this->minDistToActivate - 3;
    else if (ratio < 0.6f) this->minDistToActivate = this->minDistToActivate - 2;
    else if (ratio < 0.9f) this->minDistToActivate = this->minDistToActivate - 1;

    this->minDistToActivate = std::max(this->minDistToActivate, 1);
    this->minDistToActivate = std::min(this->minDistToActivate, 2*Pattern::width());

    const float minDist = (float)this->minDistToActivate*this->minDistToActivate; // squared dist

    const std::shared_ptr<Frame>& lastKeyframe = this->activeKeyframes_.back();
    const Sophus::SE3f worldToLast = lastKeyframe->camToWorld().inverse();

    // select active points from candidates
    int numPointsCreated = 0;

    Utils::Time t1 = std::chrono::steady_clock::now();
    int numActiveKeyframes = (int)this->activeKeyframes_.size();

    for (int i = this->temporalWindowIndex; i < numActiveKeyframes - 1; ++i)
    {
      std::cout<<"activePoint: new iteration "<<i<<std::endl<<std::flush;
      const std::shared_ptr<Frame>& owner = this->activeKeyframes_[i];
      //std::shared_ptr<Frame> owner = this->activeKeyframes_[i];

      // relative pose
      const Sophus::SE3f ownerToLast = worldToLast * owner->camToWorld();	
      const Eigen::Matrix3f KRKinv = K * ownerToLast.rotationMatrix() * Kinv;
      const Eigen::Vector3f Kt = K * ownerToLast.translation();

      auto& candidates = owner->candidates();
      auto& activePoints = owner->activePoints();

      for (auto& cand : candidates)
      {
        CandidatePoint::PointStatus status = cand->status();

        // check status
        if (status == CandidatePoint::OPTIMIZED )
        {
          // project into new keyframe
          Eigen::Vector2f pointInFrame;
          if (!Utils::project(cand->u0(), cand->v0(), cand->iDepth(),
                              width, height, KRKinv, Kt, pointInFrame))
          {
            cand = nullptr;
            continue;
          }

          int x = static_cast<int>(pointInFrame[0] + 0.5f);
          int y = static_cast<int>(pointInFrame[1] + 0.5f);

          // check squared distance
          float level = ((float)cand->detectedLevel() + 1.f);
          if (this->distanceMap_->dist(x, y) < (minDist * level * level)) continue;

          // activePoint from candidate
          std::unique_ptr<ActivePoint> point = std::make_unique<ActivePoint>(lastKeyframe->keyframeID(), cand);

          // observations & visibility
          for (const std::shared_ptr<Frame>& frame : this->activeKeyframes_)
          {
            if (frame == owner) continue;

            Visibility vis = cand->visibility(frame->activeID());

            // set visibility
            point->setVisibility(frame->keyframeID(), vis);

            if (vis == Visibility::VISIBLE)
            {
              // create new observation
              std::unique_ptr<PhotometricResidual> obs =
                std::make_unique<PhotometricResidual>(point, frame, photometricBA);

              point->addObservation(frame.get(), obs);
            }
          }

          cand = nullptr;						// delete candidate after activation

          point->setCenterProjection(pointInFrame);

          numPointsCreated++;
          this->numActivePoints++;

          // update distance map
          this->distanceMap_->add(point, lastKeyframe);

          // insert into list
          activePoints.push_back(std::move(point));
        }
        else if (status == CandidatePoint::OUTLIER)
        {
          cand = nullptr;
          continue;
        }
      }

      // reorder candidates filling the gaps
      for (int j = 0; j < candidates.size(); ++j)
      {
        if (candidates[j] == nullptr)
        {
          candidates[j] = std::move(candidates.back());
          candidates.pop_back();
          j--;						// go back again to check if last one was nullptr too
        }
        //std::cout<<j<<std::endl<<std::flush;
      }
      std::cout<<"next frame\n"<<std::flush;
    }
    Utils::Time t2 = std::chrono::steady_clock::now();

    if (settings.debugPrintLog && settings.debugLogActivePoints)
    {
      const std::string msg = "Act. New: " + std::to_string(numPointsCreated) + "\t";

      auto& log = Log::getInstance();
      log.addCurrentLog(lastKeyframe->frameID(), msg);
    }

    if (settings.debugShowDistanceTransformAfter && this->outputWrapper_)
    {
      cv::Mat distTransform = this->distanceMap_->drawDistanceTransform(true);
      this->outputWrapper_->publishDistanceTransformAfter(distTransform);
    }
  }
  void LMCW::activatePointsCvo()
  {
    // TL: log points
    // std::ofstream file;
    // file.open("/home/tannerliu/dsm/points.txt", std::ios_base::app);
    
    const auto& settings = Settings::getInstance();
    const auto& calib = GlobalCalibration::getInstance();

    const Eigen::Matrix3f& K = calib.matrix3f(0);
    const Eigen::Matrix3f& Kinv = calib.invMatrix3f(0);
    const int width = (int)calib.width(0);
    const int height = (int)calib.height(0);

    Utils::Time t1 = std::chrono::steady_clock::now();
    int numActiveKeyframes = (int)this->activeKeyframes_.size();

    // activate the old keyframes' (excluding the lastest one) candidates
    // whose status is 'OPTIMIZED'
    // Q: why excluding the latest?
    int numPointsCreated = 0;
    auto lastKeyframe = this->activeKeyframes_.back();
<<<<<<< HEAD
    const Sophus::SE3f worldToLast = lastKeyframe->camToWorld().inverse();
    
=======

>>>>>>> ebd73ff6
    for (int i = this->temporalWindowIndex; i < numActiveKeyframes-1; ++i)
    {
      std::cout<<"activePoint: frame ID "<<activeKeyframes_[i]->frameID()<<std::endl<<std::flush;
      const std::shared_ptr<Frame>& owner = this->activeKeyframes_[i];
      //std::shared_ptr<Frame> owner = this->activeKeyframes_[i];

      // relative pose
      const Sophus::SE3f ownerToLast = worldToLast * owner->camToWorld();	
      const Eigen::Matrix3f KRKinv = K * ownerToLast.rotationMatrix() * Kinv;
      const Eigen::Vector3f Kt = K * ownerToLast.translation();

      auto& candidates = owner->candidates();
      auto& activePoints = owner->activePoints();

      int counter = 0;
      for (auto& cand : candidates)
      {
        CandidatePoint::PointStatus status = cand->status();

        // check status
        if (status == CandidatePoint::OPTIMIZED )
        {
          // project into new keyframe
          std::unique_ptr<ActivePoint> point;

          if (settings.enableDepthRegression) {
            float filteredIdepth = cand->regressIdepth();
            std::cout<<"regressIdepth: num observations is "<<cand->observedIdepths().size()<<", before: "<<cand->iDepth()<<", after: "<<filteredIdepth<<std::endl;
            
            point.reset(new ActivePoint (lastKeyframe->keyframeID(), cand, filteredIdepth));
          } else
            point.reset(new ActivePoint (lastKeyframe->keyframeID(), cand));          
          counter++;

          // observations & visibility
          for (const std::shared_ptr<Frame>& frame : this->activeKeyframes_)
          {
            if (frame == owner) continue;
            Eigen::Vector2f pt2d;
            const Sophus::SE3f covisToLast = worldToLast * frame->camToWorld();
            const Eigen::Matrix3f R = covisToLast.rotationMatrix();
            const Eigen::Vector3f t = covisToLast.translation();
            Eigen::Matrix4f covisToLastEigen = Utils::SE3ToEigen(covisToLast);
            if (!Utils::projectAndCheck(point->u(0), point->v(0), point->iDepth(),
                                        K, width, height, R, t, pt2d)) {
              point->setVisibility(frame->keyframeID() , Visibility::OOB);
              continue;
            }

            //Visibility vis = cand->visibility(frame->activeID());

            // set visibility
            point->setVisibility(frame->keyframeID(), Visibility::VISIBLE);

            //if (vis == Visibility::VISIBLE)
            {
              // create new observation
              //std::unique_ptr<PhotometricResidual> obs =
              //  std::make_unique<PhotometricResidual>(point, frame, photometricBA);

              //point->addObservation(frame.get(), obs);
            }
          }
          cand = nullptr;						// delete candidate after activation

          //point->setCenterProjection(pointInFrame);

          numPointsCreated++;
          this->numActivePoints++;

          // update distance map
          //this->distanceMap_->add(point, lastKeyframe);



          // update covisibilityGraph_
          const Voxel* tracedVoxel = voxelMap_->query_point(point.get());
          if (tracedVoxel)
          {
            // voxel exists, add edges in covisGraph
            // add current frame as node to the covisGraph
            if (owner->graphNode == nullptr) 
            {
              covisibilityGraph_->addNode(owner);
            }
            CovisibilityNode* curNode = owner->graphNode;
            for (ActivePoint* prevFramePt : tracedVoxel->voxPoints) 
            {
              // if prevFrame is already a temporal frame, don't skip
              // if (prevFramePt->currentID() > this->activeKeyframes_.front()->keyframeID()) continue;
              // trace refKF of an ActivePoint
              const std::shared_ptr<Frame> covisFrame = allKeyframes_[prevFramePt->currentID()];  // Q: correct?
              // if prevFrame and owner are the same frame, skip
              if (prevFramePt->currentID() == owner->keyframeID()) continue;
              // refKF should already have a CovisibilityNode
              CovisibilityNode* refNode = covisFrame->graphNode;
              // intialize or update weight
              int newWeight = curNode->edges[refNode] + 1; // unordered_map should return 0 if doesn't exist, the newWeight will be 1
              covisibilityGraph_->connect(owner, covisFrame, newWeight);
              
            }
          }


          // insert to voxel map
          voxelMap_->insert_point(point.get());
          point->setVoxel(voxelMap_->query_point(point.get()));

          // TL: testing
          // std::cout <<"Writing point to file: " << pt << std::endl;
          // Eigen::Matrix4f Tcw = point->reference()->camToWorld().matrix(); //camToWorld
          // Eigen::Vector3f p_cam = point->xyz(); // pt in cam frame
          // Eigen::Vector4f p_cam_4;
          // p_cam_4 << p_cam(0), p_cam(1), p_cam(2), 1.0;
          // Eigen::Vector4f p_wld = Tcw * p_cam_4;
          // if (point->currentID() == 1) {
          //   voxelMap_->insert_point(point.get());
          // }
          // else if (point->currentID() == 2 || point->currentID() == 3) {
          //   Voxel qVox;
          //   if (voxelMap_->query_point(point.get(), qVox)) {
          //     // TL: log points
          //     file << p_wld(0) << ", " << p_wld(1) << ", " << p_wld(2) << ", " << point->currentID() << "\n";
          //   }
          // }
          // std::cout << "Voxel Map size: " << voxelMap_->size() << std::endl;


          // insert into list
           activePoints.push_back(std::move(point));

        }
        //else if (status == CandidatePoint::OUTLIER)
        // {
        //  cand = nullptr;
        // continue;
        //}
      }

      // reorder candidates filling the gaps
      for (int j = 0; j < candidates.size(); ++j)
      {
        if (candidates[j] == nullptr)
        {
          candidates[j] = std::move(candidates.back());
          candidates.pop_back();
          j--;						// go back again to check if last one was nullptr too
        }
        //std::cout<<j<<std::endl<<std::flush;
      }
      std::cout<<"Frame "<<owner->frameID()<<" just activated "<<counter<<" points.\n";
      owner->dump_active_points_to_pcd(std::to_string(owner->frameID())+".pcd");
    }
    Utils::Time t2 = std::chrono::steady_clock::now();

    if (settings.debugPrintLog && settings.debugLogActivePoints)
    {
      const std::string msg = "Act. New: " + std::to_string(numPointsCreated) + "\t";
      const std::string timeMsg = "covisib build time: " + std::to_string(Utils::elapsedTime(t1, t2)) + "\t";

      auto& log = Log::getInstance();
      log.addCurrentLog(lastKeyframe->frameID(), msg);
      log.addCurrentLog(lastKeyframe->frameID(), timeMsg);
    }

    //if (settings.debugShowDistanceTransformAfter && this->outputWrapper_)
    // {
    //  cv::Mat distTransform = this->distanceMap_->drawDistanceTransform(true);
    //  this->outputWrapper_->publishDistanceTransformAfter(distTransform);
    //}

    // TL: log points
    // file << "======================================\n";
    // file.close();
  }


  void LMCW::removeOutliers() const
  {
    const auto& settings = Settings::getInstance();

    const int lastKeyframeID = this->activeKeyframes_.back()->keyframeID();

    // remove outlier points
    for (const std::shared_ptr<Frame>& keyframe : this->activeKeyframes_)
    {
      auto& activePoints = keyframe->activePoints();

      for (int i = 0; i < activePoints.size(); ++i)
      {
        auto& point = activePoints[i];

        bool remove = false;

        // check if the point is new
        const int32_t age = point->age(lastKeyframeID);
        if (age < settings.minNumKFToConsiderNew && !keyframe->flaggedToDrop())
        {
          // for new points check that have been observed in all new keyframes
          if (point->numObservations() < (age + 1))
          {
            remove = true;
          }
        }
        else
        {
          // for old points check that have been observed at least in "minNumGoodObservations" keyframes
          if (point->numObservations() < settings.minNumGoodObservations)
          {
            remove = true;
          }
        }

        if (remove)
        {
          activePoints[i] = std::move(activePoints.back());
          activePoints.pop_back();
          i--;
        }
      }
    }
  }

  void LMCW::updateConnectivity() const
  {
    const int numActiveKeyframes = (int)this->activeKeyframes_.size();

    Eigen::MatrixXi adj;
    adj.resize(numActiveKeyframes, numActiveKeyframes);
    adj.setZero();

    // update connectivity of active keyframes
    // TODO: use inner product to check
    for (int i = 0; i < this->activeKeyframes_.size(); ++i)
    {
      const std::shared_ptr<Frame>& keyframe = this->activeKeyframes_[i];

      for (int j = 0; j < this->activeKeyframes_.size(); ++j)
      {
        if (i == j) continue;

        int idx = this->activeKeyframes_[j]->keyframeID();

        int numVisible = 0;

        // look for all active point residuals
        const auto& activePoints = keyframe->activePoints();
        for (const auto& point : activePoints)
        {
          if (point->visibility(idx) == Visibility::VISIBLE)
          {
            numVisible++;
          }
        }

        adj(i, j) = numVisible;
      }
    }

    for (int i = 0; i < numActiveKeyframes; ++i)
    {
      for (int j = i + 1; j < numActiveKeyframes; ++j)
      {
        int totalVisible = adj(i, j) + adj(j, i);
        this->covisibilityGraph_->connect(this->activeKeyframes_[i], this->activeKeyframes_[j], totalVisible);
      }
    }

    if (this->outputWrapper_)
    {
      this->outputWrapper_->publishCovisibility(this->covisibilityGraph_->adjacencyMatrix());
    }
  }

  void LMCW::deleteTemporalVoxelPoints()
  {
    // We will not modify the voxel ptr in ActivePoint so that we can compare old and new voxel during covisibilityGraph update
    int numActiveKeyframes = (int)this->activeKeyframes_.size();
    for (int i = this->temporalWindowIndex; i < numActiveKeyframes; i++)
    {
      const std::shared_ptr<Frame>& owner = this->activeKeyframes_[i];
      std::vector<std::unique_ptr<ActivePoint>>& activePoints = owner->activePoints();
      for (std::unique_ptr<ActivePoint>& actPt : activePoints)
      {
        this->voxelMap_->delete_point(actPt.get());
      }
    }
  }

  void LMCW::insertTemporalVoxelPoints()
  {
    // We will not modify the voxel ptr in ActivePoint so that we can compare old and new voxel during covisibilityGraph update
    int numActiveKeyframes = (int)this->activeKeyframes_.size();
    for (int i = this->temporalWindowIndex; i < numActiveKeyframes; i++)
    {
      const std::shared_ptr<Frame>& owner = this->activeKeyframes_[i];
      std::vector<std::unique_ptr<ActivePoint>>& activePoints = owner->activePoints();
      for (std::unique_ptr<ActivePoint>& actPt : activePoints)
      {
        this->voxelMap_->insert_point(actPt.get());
      }
    }
  }

  void LMCW::updateVoxelMapCovisGraph()
  {
    int numActiveKeyframes = (int)this->activeKeyframes_.size();
    const int firstTemporalID = this->activeKeyframes_[this->temporalWindowIndex]->keyframeID();
    for (int i = this->temporalWindowIndex; i < numActiveKeyframes; i++)
    {
      const std::shared_ptr<Frame>& owner = this->activeKeyframes_[i];
      std::vector<std::unique_ptr<ActivePoint>>& activePoints = owner->activePoints();
      CovisibilityNode* curFrameNode = owner->graphNode;
      for (std::unique_ptr<ActivePoint>& actPt : activePoints)
      {
        // if voxel didn't change, no action required
        const Voxel* newVoxel = voxelMap_->query_point(actPt.get());
        if (newVoxel == actPt->voxel()) continue;

        // for each Active Point in the old voxel, decrease the edge weight
        std::vector<ActivePoint*> oldPoints = actPt->voxel()->voxPoints;
        for (ActivePoint* oldPt : oldPoints)
        {
          // if (oldPt->currentID() >= firstTemporalID) break; // stop if we've reached temporal frames
          CovisibilityNode* covisFrameNode = oldPt->reference()->graphNode;
          const std::shared_ptr<Frame>& covisFrame = this->allKeyframes_[oldPt->currentID()];
          int newWeight = curFrameNode->edges[covisFrameNode] - 1;
          if (newWeight == 0)
            covisibilityGraph_->disconnect(covisFrame, owner);
          else if (newWeight > 0)
            covisibilityGraph_->connect(covisFrame, owner, newWeight);
        }

        // delete this point from old voxel
        this->voxelMap_->delete_point_BA(actPt.get(), actPt->voxel());
        // insert this point to new voxel
        this->voxelMap_->insert_point(actPt.get());

        // for each Active point in the new voxel, increase the edge weight
        std::vector<ActivePoint*> newPoints = this->voxelMap_->query_point(actPt.get())->voxPoints;
        for (ActivePoint* newPt : newPoints)
        {
          // if (newPt->currentID() >= firstTemporalID) break; // stop if we've reached temporal frames
          CovisibilityNode* covisFrameNode = newPt->reference()->graphNode;
          const std::shared_ptr<Frame>& covisFrame = this->allKeyframes_[newPt->currentID()];
          int newWeight = curFrameNode->edges[covisFrameNode] + 1;
          covisibilityGraph_->connect(covisFrame, owner, newWeight);
        }

        // update the activepoint with its adjusted voxel
        actPt->setVoxel(this->voxelMap_->query_point(actPt.get()));
      }
    }
  }

}<|MERGE_RESOLUTION|>--- conflicted
+++ resolved
@@ -644,7 +644,8 @@
     }
   }
 
-  std::unordered_map<int, int> LMCW::selectCovisibleWindowCvo()
+  std::list<std::pair<CovisibilityNode *, CovisibilityNode *>>  LMCW::selectCovisibleWindowCvo(
+                                      )
   {
     assert(this->temporalWindowIndex == 0);
 
@@ -670,7 +671,7 @@
     //const int firstFrameID = this->activeKeyframes_[this->temporalWindowIndex]->frameID();
     //const int maxCovisibleFrameID = this->activeKeyframes_.front()->frameID();
     std::unordered_set<std::shared_ptr<Frame>> selectCovisibleKeyframes;
-    std::unordered_map<int, int> edgesCovisibleToTemporal;
+    std::list<std::pair<CovisibilityNode *, CovisibilityNode*>> edgesCovisibleToTemporal;
 
     for (int i = this->temporalWindowIndex; i < activeKeyframes_.size(); i++)
     {
@@ -710,7 +711,8 @@
       //std::shared_ptr<Frame> bestCovisFrame = this->allKeyframes_[highCovisNode->node->keyframeID()];
       
       // ensure no duplicates
-      for (auto & node : sorted_nodes) {
+      for (int k = 0; k < sorted_nodes.size(); k++) {
+        CovisibilityNode * node = sorted_nodes[k];
         std::shared_ptr<Frame> bestCovisFrame = this->allKeyframes_[node->node->keyframeID()];
         if (!selectCovisibleKeyframes.count(bestCovisFrame)
             && bestCovisFrame->frameID() < activeKeyframes_.front()->frameID() - settings.gapCovisibleToTemporal
@@ -718,11 +720,24 @@
           
           bestCovisFrame->activate();
           //edgesCovisibleToTemporal[bestCovisFrame->frameID()] = this->activeKeyframes_[i]->frameID();
-          edgesCovisibleToTemporal.insert(std::make_pair<int, int>(bestCovisFrame->frameID(),
-                                                                   this->activeKeyframes_[i]->frameID()));
+          std::pair<CovisibilityNode*, CovisibilityNode*> p(node,
+                                                            this->activeKeyframes_[i]->graphNode);
+          edgesCovisibleToTemporal.push_back(p);
+          std::cout<<"select covisible frame: ("<<bestCovisFrame->frameID()<<", "<<this->activeKeyframes_[i]->frameID()<<")"<<std::endl;          
+          for (int tmp_id = this->temporalWindowIndex; tmp_id < this->activeKeyframes_.size(); tmp_id++) {
+            if (tmp_id == i) continue;
+            CovisibilityNode * newTmpNode = this->activeKeyframes_[tmp_id]->graphNode;
+            if (newTmpNode->edges.find(node) != newTmpNode->edges.end()) {
+              p.first = node;
+              p.second = newTmpNode;
+              edgesCovisibleToTemporal.push_back(p);
+              std::cout<<"select covisible frame: ("<<bestCovisFrame->frameID()<<", "<<this->activeKeyframes_[tmp_id]->frameID()<<")"<<std::endl;              
+            }
+          }
           
           
-          std::cout<<"select covisible frame: ("<<bestCovisFrame->frameID()<<", "<<this->activeKeyframes_[i]->frameID()<<")"<<std::endl;
+          
+
           // Q: need to update this->numActivePoints?
           selectCovisibleKeyframes.insert((bestCovisFrame));
           break;
@@ -1076,12 +1091,8 @@
     // Q: why excluding the latest?
     int numPointsCreated = 0;
     auto lastKeyframe = this->activeKeyframes_.back();
-<<<<<<< HEAD
     const Sophus::SE3f worldToLast = lastKeyframe->camToWorld().inverse();
     
-=======
-
->>>>>>> ebd73ff6
     for (int i = this->temporalWindowIndex; i < numActiveKeyframes-1; ++i)
     {
       std::cout<<"activePoint: frame ID "<<activeKeyframes_[i]->frameID()<<std::endl<<std::flush;
