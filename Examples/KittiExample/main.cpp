
#include <iostream>
#include <thread>
#include <memory>

#include "glog/logging.h"

#include "opencv2/imgproc.hpp"
#include <QPixmap>
#include <QWidget>
#include <QString>
#include "QtVisualizer.h"
#include "FullSystem/FullSystem.h"

// used by cvo point cloud registration
#include "dataset_handler/KittiHandler.hpp"
#include "utils/ImageStereo.hpp"
#include "utils/Calibration.hpp"
#include "utils/CvoPointCloud.hpp"
#include "cvo/CvoGPU.hpp"
#include "cvo/CvoParams.hpp"
#include "utils/CvoPoint.hpp"
#include <pcl/point_cloud.h>
// Use the best GPU available for rendering (visualization)
#ifdef WIN32
extern "C"
{
  __declspec(dllexport) uint32_t NvOptimusEnablement = 0x00000001;
  __declspec(dllexport) int AmdPowerXpressRequestHighPerformance = 1;
}
#endif


namespace dsm
{
  class KittiProcessor
  {
  public:
    EIGEN_MAKE_ALIGNED_OPERATOR_NEW;
    inline KittiProcessor() { this->shouldStop = false; }
    inline ~KittiProcessor() { this->join(); }

    inline void run(cvo::KittiHandler & reader, QtVisualizer& visualizer, std::string& settingsFile,
                    std::string & cvoConfigFile, cvo::Calibration  &cvo_calib, int startFrameId,
                    std::string & trajFileName
                    )
    {
      this->processThread = std::make_unique<std::thread>(&KittiProcessor::doRun, this,
                                                          std::ref(reader),
                                                          std::ref(visualizer),
                                                          std::ref(settingsFile),
                                                          std::ref(cvoConfigFile),
                                                          std::ref(cvo_calib),
                                                          startFrameId,
                                                          std::ref(trajFileName));
    }

    inline void join()
    {
      this->shouldStop = true;

      // wait the thread to exit
      if (this->processThread->joinable())
      {
        std::cout << "Waiting Processor to finish.." << std::endl;

        this->processThread->join();

        std::cout << " .. Processor has finished." << std::endl;
      }
    }

  private:

    inline void doRun(cvo::KittiHandler & reader,
                      QtVisualizer& visualizer,
                      std::string& settingsFile,
                      std::string & cvoConfigFile,
                      cvo::Calibration  &cvo_calib,
                      int startFrameId,
                      std::string & trajFileName)
    {
      int id = startFrameId;
      cv::Mat image;
      double timestamp;

      std::ofstream trajFile(trajFileName);
      std::ofstream trajIdFile("kitti_frame_id.txt");

      const double fps = 0.1;//reader.fps();

      // create DSM
      std::unique_ptr<FullSystem> DSM;
      reader.set_start_index(id);
      
      while (!this->shouldStop)
      {
        // reset
        if (visualizer.getDoReset())
        {
          // reset slam system
          DSM.reset();

          // reset variables
          id = startFrameId;
          timestamp = 0;
          image.release();

          // reset visualizer
          visualizer.reset();

          // reset dataset reader
          reader.set_start_index(id);

        }


        // visualizer.saveImage = true;
        cv::Mat source_left, source_right;
        //std::vector<float> semantics_source;
        //reader.read_next_stereo(source_left, source_right, NUM_CLASSES, semantics_source);
        std::cout<< " Read new image "<<id<<std::endl;
        bool read_fails = reader.read_next_stereo(source_left, source_right);
        //kitti.read_next_stereo(source_left, source_right);
        //std::shared_ptr<cvo::RawImage> source_raw(new cvo::RawImage(source_left, NUM_CLASSES, semantics_source));
        //std::shared_ptr<cvo::RawImage> source_raw(new cvo::RawImage(source_left));
        if (read_fails ) {
          std::cout <<" Read fails\n";
          this->shouldStop = true;
        }
        //cvo::RawImage source_raw(source_left));

        
        
        // capture
        //if (visualizer.getDoProcessing() && !read_fails)

        if ( !read_fails)
        {
          std::shared_ptr<cvo::ImageStereo> source_raw(new cvo::ImageStereo(source_left, source_right));
          pcl::PointCloud<cvo::CvoPoint>::Ptr source_pcd(new pcl::PointCloud<cvo::CvoPoint>); 
          cvo::CvoPointCloud source_cvo(*source_raw, cvo_calib);
          std::shared_ptr<cvo::CvoPointCloud>  source_full(new cvo::CvoPointCloud(*source_raw, cvo_calib));
          cvo::CvoPointCloud_to_pcl(source_cvo, *source_pcd);
          
          double time = (double)cv::getTickCount();

          //gray image from source
          auto & color_img  = source_left;
          cv::Mat gray_img;
          cv::cvtColor(color_img, gray_img, cv::COLOR_BGR2GRAY);


          // undistort
          //undistorter.undistort(image, image);


          
          if (DSM == nullptr)
          {
            DSM = std::make_unique<FullSystem>(color_img.cols,
                                               color_img.rows,
                                               cvo_calib, cvoConfigFile,
                                               settingsFile,
                                               &visualizer);
          }


          std::shared_ptr<Frame> trackingNewFrame = std::make_shared<Frame>(id, timestamp, gray_img.data, source_raw, source_pcd,
                                                                            source_full);
          
          // process
          //DSM->trackFrame(id, timestamp, gray_img.data);
          // DSM->trackFrame(id, timestamp, gray_img.data, source_raw, source_right, source_pcd);
          DSM->trackFrame(id, timestamp, trackingNewFrame);
              
          //cv::imwrite("new_tracked_gray.png", gray_img);
          // visualize image
          visualizer.publishLiveFrame(gray_img);
          //visualizer.publishLiveFrame(color_img);

          // increase counter
          ++id;
          reader.next_frame_index();

          // wait 
          time = 1000.0*(cv::getTickCount() - time) / cv::getTickFrequency();
          const double delay = (1000.0 / fps) - time;

          if (delay > 0.0)
          {
            std::this_thread::sleep_for(std::chrono::milliseconds(static_cast<unsigned int>(delay)));
          }
        }
        else
        {
          // allow other threads to run
          std::this_thread::yield();
        }
      }

      // print log
      if (DSM)
      {


        std::vector<Eigen::Matrix4f, Eigen::aligned_allocator<Eigen::Matrix4f>> poses;
<<<<<<< HEAD
        //std::vector<Eigen::Matrix4f> poses;
=======
        // std::vector<Eigen::Matrix4f> poses;
>>>>>>> 2441d611
        std::vector<double> timestamps;
        std::vector<int> frameIDs;
        DSM->getTrajectory(poses, timestamps, frameIDs);
        
        for (auto && accum_mat : poses) {
          trajFile << accum_mat(0,0)<<" "<<accum_mat(0,1)<<" "<<accum_mat(0,2)<<" "<<accum_mat(0,3)<<" "
                       <<accum_mat(1,0)<<" " <<accum_mat(1,1)<<" "<<accum_mat(1,2)<<" "<<accum_mat(1,3)<<" "
                       <<accum_mat(2,0)<<" " <<accum_mat(2,1)<<" "<<accum_mat(2,2)<<" "<<accum_mat(2,3);
          trajFile<<"\n";
          trajFile<<std::flush;
          DSM->printLog();          

        }
        for (auto id : frameIDs) {
          trajIdFile << id<<"\n";
        }
        

        
      }

      visualizer.saveReconstruction("Result.ply");
      
      trajIdFile.close();
      trajFile.close();
      
    }

  private:

    bool shouldStop;

    std::unique_ptr<std::thread> processThread;
  };
}

int main(int argc, char *argv[])
{
  // input arguments
  std::string imageFolder, cvoConfigFile, calibFile, settingsFile;
  int startFrameId;
  // Configuration
  if (argc >= 5)
  {
    imageFolder = argv[1];
    cvoConfigFile = argv[2];
    settingsFile = argv[3];
    startFrameId = std::stoi(argv[4]);
  }
  else
  {
    std::cout << "The KittiExample requires at least 4 arguments: imageFolder, cvoConfigFile, dsmCettingsFile, startFrameIndex\n";
    return 0;
  }

  std::string trajFileName;
  if (argc == 6)
    trajFileName = std::string(argv[5]);

  // Initialize logging
  google::InitGoogleLogging(argv[0]);
  //FLAGS_logtostderr = 1;
  //FLAGS_v = 9;

  std::cout << "\n";

  // Create the application before the window always!
  // create visualizer in the main thread
  QApplication app(argc, argv);
  dsm::QtVisualizer visualizer(app);

  std::cout << "\n";

  // read sequence
  cvo::KittiHandler kitti(imageFolder, 0);

  std::string cvo_calib_file = imageFolder + "/cvo_calib.txt"; 
  cvo::Calibration calib(cvo_calib_file);

  // add image size to the visualizer
  visualizer.setImageSize(calib.image_cols(), calib.image_rows());

  // run processing in a second thread
  dsm::KittiProcessor processor;
  processor.run(kitti,  visualizer, settingsFile, cvoConfigFile, calib, startFrameId, trajFileName);

  // run main window
  // it will block the main thread until closed
  visualizer.run();

  // join processing thread
  processor.join();

  std::cout << "Finished!" << std::endl;

  return 0;
}<|MERGE_RESOLUTION|>--- conflicted
+++ resolved
@@ -205,11 +205,7 @@
 
 
         std::vector<Eigen::Matrix4f, Eigen::aligned_allocator<Eigen::Matrix4f>> poses;
-<<<<<<< HEAD
-        //std::vector<Eigen::Matrix4f> poses;
-=======
         // std::vector<Eigen::Matrix4f> poses;
->>>>>>> 2441d611
         std::vector<double> timestamps;
         std::vector<int> frameIDs;
         DSM->getTrajectory(poses, timestamps, frameIDs);
