debugPrintLog = true
debugLogTracking = true
debugLogKeyframes = true
debugLogPixelDetection = false
debugLogCandidatesTracking = true
debugLogCandidatesOpt = true
debugLogDistanceMap = false
debugLogActivePoints = true

debugCandidates = true

debugShowTrackResult = false
debugShowTrackError = false
debugShowTrackWeights = false
debugShowTrackLight = false
debugShowTrackDistribution = false

debugShowPointDetection = true

debugShowDistanceTransformBefore = true
debugShowDistanceTransformAfter = true

debugShowOptKeyframes = true

debugShowOptError = true
debugShowOptWeight = true
debugShowOptLight = true
debugShowOptErrorDist = true
debugShowOptErrorDistLast = true

depthMapsDir = ./DepthMaps
saveDepthMaps = true

optErrorDistDir = ./ErrorDistribution
saveOptErrorDist = true

blockUntilMapped = false
singleThreaded = true
mappingThreads = 6

minimizeMemory = false

useFixedHuberScale = false
huberScale = 9

useTDistribution = true
nuFixed = -1
muFixed = 0
sigmaFixed = -1

defaultNu = 5
defaultMu = 0
defaultSigma = 7.5

inlierPercentile = 0.95
maxPixelOutlier = 0.3
maxPixelDiscard = 0.6

maxEnergyFit = 60

weightConstant = 2500

trackingMaxLevel = 3

pointDetectionLevels = 2
numCandidates = 10000
numBlocksPerDimension = 20
minGradAdd = 7

maxUnmappedFrames = 3

maxEplLengthFactor = 0.0375			
minEplLengthSkip = 1.5
stereoMaxEnergy = 20
secondBestRadius = 2.0
epiLineSigma = 0.25			
subpixelIterations = 3
subpixelStepThreshold = 0.1

maxViewChange = 0.5

candidateOptIterations = 3
minDistToActivate = 5
maxCandidateUncertainty = 2
minCandidateQuality = 2

doOnlyTemporalOpt = false
printSummary = true
showFullReport = false
minOptimizationGrad = 2
minBAIterations = 1
maxBAIterations = 100
optMaxLevel = 2				

numActivePoints = 2000

maxTemporalKeyframes = 4
maxCovisibleKeyframes = 3
numAlwaysKeepKeyframes = 3

minPointCovisible = 0.05
maxLightCovisible = 0.7

minNumKFToConsiderNew = 2
minNumGoodObservations = 3

newKFDistWeight = 4
newKFUsageWeight = 3
newKFAffineWeight = 4
newKFResidualWeight = 2
minNumTrackedFramesToCreateKF = 1

showDepthMap = true
showDepthMapLvl = 0

candidatePointsSampling = 0

iDepthUncertainty = 0.1
trackingCosLimit = 0.65
enableDepthRegression = false
gapCovisibleToTemporal = 10

covisMapSize = 3000
voxelSize = 0.25
inputSurfaceDownsampleVoxelSize = 3.5
inputEdgeDownsampleVoxelSize = 0.5   
covisEll = 2.5

covisUpdateFrames = 1

depthNormalEll = 0.04
depthDirEll = 0.5
cvoIRLSConstFrames = 0
insertPointToMapAfterBA = 2
bkiMapOn = 1
bkiMapBlockDepth = 2
bkiMapSf2 = 1.0
bkiMapEll = 1.0
bkiMapPrior = 0.0
bkiMapVarThresh = 1.0
bkiMapFreeThresh = 0.3
bkiMapOccupiedThresh = 0.8
bkiMapResolution = 0.25
bkiMapFreeResolution = 0.25
bkiMapDsResolution = 0.1
<<<<<<< HEAD
bkiMapMaxRange = 55.0
=======
bkiMapMaxRange = 30.0
>>>>>>> f8981648
bkiMapNumClass = 20
bkiMapNumFeatures = 6
bkiQueryMaxDepth = 8.0<|MERGE_RESOLUTION|>--- conflicted
+++ resolved
@@ -129,25 +129,22 @@
 covisUpdateFrames = 1
 
 depthNormalEll = 0.04
-depthDirEll = 0.5
+depthDirEll = 0.25
 cvoIRLSConstFrames = 0
 insertPointToMapAfterBA = 2
 bkiMapOn = 1
 bkiMapBlockDepth = 2
 bkiMapSf2 = 1.0
-bkiMapEll = 1.0
+bkiMapEll = 2.0
 bkiMapPrior = 0.0
 bkiMapVarThresh = 1.0
-bkiMapFreeThresh = 0.3
+bkiMapFreeThresh = 0.2
 bkiMapOccupiedThresh = 0.8
 bkiMapResolution = 0.25
 bkiMapFreeResolution = 0.25
-bkiMapDsResolution = 0.1
-<<<<<<< HEAD
-bkiMapMaxRange = 55.0
-=======
-bkiMapMaxRange = 30.0
->>>>>>> f8981648
+bkiMapDsResolution = 0.25
+bkiMapMaxRange = 20.0
+bkiMapRayCasting = 1 
 bkiMapNumClass = 20
 bkiMapNumFeatures = 6
-bkiQueryMaxDepth = 8.0+bkiQueryMaxDepth = 10.0