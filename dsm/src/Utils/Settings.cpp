﻿/**
* This file is part of DSM.
*
* Copyright (C) 2019 CEIT (Universidad de Navarra) and Universidad de Zaragoza
* Developed by Jon Zubizarreta,
* for more information see <https://github.com/jzubizarreta/dsm>.
* If you use this code, please cite the respective publications as
* listed on the above website.
*
* DSM is free software: you can redistribute it and/or modify
* it under the terms of the GNU General Public License as published by
* the Free Software Foundation, either version 3 of the License, or
* (at your option) any later version.
*
* DSM is distributed in the hope that it will be useful,
* but WITHOUT ANY WARRANTY; without even the implied warranty of
* MERCHANTABILITY or FITNESS FOR A PARTICULAR PURPOSE. See the
* GNU General Public License for more details.
*
* You should have received a copy of the GNU General Public License
* along with DSM. If not, see <http://www.gnu.org/licenses/>.
*/

#include "Settings.h"
#include "DataStructures/Pattern.h"

#include <algorithm>
#include <iostream>
#include <sstream>
#include <fstream>
#include <cassert>
#include <cmath>

namespace dsm
{
	// float variables must be initialized in the cpp
	const float Settings::DIVISION_EPS = 1e-10f;
	const float Settings::PI = 3.14159265358979323846f;

	Settings::Settings() 
	{
		this->reset();
	}

	Settings::~Settings()
	{
	}

	Settings& Settings::getInstance()
	{
		static Settings theOneAndOnly;
		return theOneAndOnly;
	}

	void Settings::reset()
	{
		// log
		this->debugPrintLog = false;
		this->debugLogTracking = false;
		this->debugLogKeyframes = false;
		this->debugLogPixelDetection = false;
		this->debugLogCandidatesTracking = false;
		this->debugLogCandidatesOpt = false;
		this->debugLogDistanceMap = false;
		this->debugLogActivePoints = false;

		// candidate tracking
		this->debugCandidates = false;

		// coarse tracking
		this->debugShowTrackResult = false;
		this->debugShowTrackError = false;
		this->debugShowTrackWeights = false;
		this->debugShowTrackLight = false;
		this->debugShowTrackDistribution = false;

		// pixel detector
		this->debugShowPointDetection = false;

		// distance transform
		this->debugShowDistanceTransformBefore = false;
		this->debugShowDistanceTransformAfter = false;

		// debug optimization
		this->debugShowOptKeyframes = false;

		this->debugShowOptError = false;
		this->debugShowOptWeight = false;
		this->debugShowOptLight = false;
		this->debugShowOptErrorDist = false;
		this->debugShowOptErrorDistLast = false;

		this->depthMapsDir = "./DepthMaps";
		this->saveDepthMaps = false;

		this->optErrorDistDir = "./ErrorDistribution";
		this->saveOptErrorDist = false;

		// Parallelization
		this->blockUntilMapped = false;
		this->singleThreaded = true;									
		this->mappingThreads = 6;										// 6

		this->minimizeMemory = false;

		this->useFixedHuberScale = false;								// false
		this->huberScale = 9.f;											// 9

		this->useTDistribution = true;									// true
		this->nuFixed = -1.f;											// -1
		this->muFixed = 0.f;											// 0
		this->sigmaFixed = -1.f;										// -1

		this->defaultNu = 5.f;											// 5
		this->defaultMu = 0.f;											// 0
		this->defaultSigma = 7.5f;										// 7.5

		this->inlierPercentile = 0.95f;									// 0.95
		this->maxPixelOutlier = 0.3f;									// 0.3
		this->maxPixelDiscard = 0.6f;									// 0.6

		this->maxEnergyFit = 60.f;										// 60

		this->weightConstant = 50.f*50.f;								// 50*50

		this->trackingMaxLevel = 3;										// 3
			
		this->pointDetectionLevels = 2;									// 2
		this->numCandidates = 3000;										// 1500
		this->numBlocksPerDimension = 20;								// 20
		this->minGradAdd = 7.f;											// 7

		this->maxUnmappedFrames = 3;									// 3

		this->maxEplLengthFactor = 0.0375f;								// 0.0375‬
		this->minEplLengthSkip = 1.5f;									// 1.5
		this->stereoMaxEnergy = 20.f;									// 20
		this->secondBestRadius = 2;										// 2
		this->epiLineSigma = 0.5f*0.5f;									// 0.25
		this->subpixelIterations = 3;									// 3
		this->subpixelStepThreshold = 0.1f;								// 0.1

		this->maxViewChange = cos(60.f*Settings::PI / 180.f);			// cos(60)

		this->candidateOptIterations = 3;								// 3
		this->minDistToActivate = Pattern::width();						// Pattern::width()
		this->maxCandidateUncertainty = 2.f;							// 2
		this->minCandidateQuality = 2.f;								// 2

		this->doOnlyTemporalOpt = false;								// false
		this->printSummary = true;										// true
		this->showFullReport = false;									// false
		this->minOptimizationGrad = 2.f;								// 2
		this->minBAIterations = 1;										// 1
		this->maxBAIterations = 100;									// 100
		this->optMaxLevel = 2;											// 2
                this->fixFramePoses = false;

		this->numActivePoints = 1500;									// 1500

		this->maxTemporalKeyframes = 5;									// 5
		this->maxCovisibleKeyframes = 3;								// 3
		this->numAlwaysKeepKeyframes = 3;								// 3: 2 + latest one

		this->minPointCovisible = 0.05f;								// 0.05
		this->maxLightCovisible = 0.7f;									// 0.7

		this->minNumKFToConsiderNew = 2;								// 2
		this->minNumGoodObservations = 3;								// 3

		this->newKFDistWeight = 4.f;									// 4		
		this->newKFUsageWeight = 3.f;									// 3 
		this->newKFAffineWeight = 4.f;									// 4
		this->newKFResidualWeight = 2.f;								// 2
		this->minNumTrackedFramesToCreateKF = 1;							// 1

		this->showDepthMap = true;										// true
		this->showDepthMapLvl = 0;										// 0

                this->iDepthUncertainty = 0.025f;
                this->trackingCosLimit = 0.75f;
                this->enableDepthRegression = true;
                this->depthNormalEll = 0.02;
                this->depthDirEll = 0.1;
                this->gapCovisibleToTemporal = 10;
                this->numPointsPerFrame = 2000;
                this->candidatePointsSampling = 0; // 0: voxel 1: canny   2: FAST  3: DSO 
                this->maxInitIdepth = 0.02f;
                this->covisMapSize = 2000;
                this->voxelSize = 0.2;
                this->inputEdgeDownsampleVoxelSize = 0.6;
                this->inputSurfaceDownsampleVoxelSize = 0.05;
                this->covisEll = 4.0;

                this->covisUpdateFrames = 7;
                this->covisMinPoints = 1000;
                this->cvoIRLSConstFrames = 1;
                this->insertPointToMapAfterBA = 1;
                this->insertFreeSpacePointsToMap = 0;

                bkiMapOn = 0;
                bkiMapResolution = 0.1f;
                bkiMapBlockDepth = 4;
                bkiMapNumClass = 3;
                bkiMapNumFeatures = 5;
                
                bkiMapSf2 = 1.0;
                bkiMapEll = 1.0;
                bkiMapPrior = 1.0;
                bkiMapVarThresh = 1.0;
                bkiMapFreeThresh = 0.3;
                bkiMapOccupiedThresh = 0.7;
                bkiMapFreeResolution = 0.02;
                bkiMapDsResolution = -1;
                bkiMapMaxRange = -1;
<<<<<<< HEAD
                bkiQueryMaxDepth = 8.0;                
                
=======
                bkiMapRayCasting = 0;                
>>>>>>> f8981648
                isDepthMultiSamplingFromMap = 0;
                
		// update the rest
		this->updateNonIndependentParameters();
	}

	void Settings::updateNonIndependentParameters()
	{
		// number of pyramids
		this->pyramidLevels = std::max(std::max(this->trackingMaxLevel + 1,
												this->pointDetectionLevels + 1),
									   this->optMaxLevel + 1);

		// num always keep frames
		this->numAlwaysKeepKeyframes = std::min(this->numAlwaysKeepKeyframes,
												this->maxTemporalKeyframes - 1);

		// variable scaling
		// values obtained from the diag(Hessian)
		this->varScaleTrans = 0.5f;
		this->varScaleRot = 1.f;
		this->varScaleAlpha = 10.f;
		this->varScaleBeta = 1000.f;
		this->varScaleIDepth = 1.f;
	}

	bool Settings::fromFile(const std::string &file)
	{
		// open file
		std::ifstream infile(file);
		if (!infile.good())
		{
			return false;
		}

		// update parameters
		std::string argument;
		while (std::getline(infile, argument))
		{
			if(!argument.empty())
				this->parseArgument(argument.c_str());
		}

		// update the rest
		this->updateNonIndependentParameters();

		return true;
	}

	void Settings::parseArgument(const char* arg)
	{
		std::string argument(arg);

		// transform to lower
		std::transform(argument.begin(), argument.end(), argument.begin(), ::tolower);

		// remove spaces
		argument.erase(std::remove_if(argument.begin(), argument.end(), ::isspace), argument.end());

		// split by "="
		const size_t pos = argument.find("=");

		const std::string name = argument.substr(0, pos);
		const std::string value = argument.substr(pos + 1);

		// check
		if (this->checkParameter("debugprintlog", name, value, this->debugPrintLog)) return;
		if (this->checkParameter("debuglogtracking", name, value, this->debugLogTracking)) return;
		if (this->checkParameter("debuglogkeyframes", name, value, this->debugLogKeyframes)) return;
		if (this->checkParameter("debuglogpixeldetection", name, value, this->debugLogPixelDetection)) return;
		if (this->checkParameter("debuglogcandidatestracking", name, value, this->debugLogCandidatesTracking)) return;
		if (this->checkParameter("debuglogcandidatesopt", name, value, this->debugLogCandidatesOpt)) return;
		if (this->checkParameter("debuglogdistancemap", name, value, this->debugLogDistanceMap)) return;
		if (this->checkParameter("debuglogactivepoints", name, value, this->debugLogActivePoints)) return;
		if (this->checkParameter("debugcandidates", name, value, this->debugCandidates)) return;
		if (this->checkParameter("debugshowtrackresult", name, value, this->debugShowTrackResult)) return;
		if (this->checkParameter("debugshowtrackerror", name, value, this->debugShowTrackError)) return;
		if (this->checkParameter("debugshowtrackweights", name, value, this->debugShowTrackWeights)) return;
		if (this->checkParameter("debugshowtracklight", name, value, this->debugShowTrackLight)) return;
		if (this->checkParameter("debugshowtrackdistribution", name, value, this->debugShowTrackDistribution)) return;
		if (this->checkParameter("debugshowpointdetection", name, value, this->debugShowPointDetection)) return;
		if (this->checkParameter("debugshowdistancetransformbefore", name, value, this->debugShowDistanceTransformBefore)) return;
		if (this->checkParameter("debugshowdistancetransformafter", name, value, this->debugShowDistanceTransformAfter)) return;
		if (this->checkParameter("debugshowoptkeyframes", name, value, this->debugShowOptKeyframes)) return;
		if (this->checkParameter("debugshowopterror", name, value, this->debugShowOptError)) return;
		if (this->checkParameter("debugshowoptweight", name, value, this->debugShowOptWeight)) return;
		if (this->checkParameter("debugshowoptlight", name, value, this->debugShowOptLight)) return;
		if (this->checkParameter("debugshowopterrordist", name, value, this->debugShowOptErrorDist)) return;
		if (this->checkParameter("debugshowopterrordistlast", name, value, this->debugShowOptErrorDistLast)) return;
		if (this->checkParameter("depthmapsdir", name, value, this->depthMapsDir)) return;
		if (this->checkParameter("savedepthmaps", name, value, this->saveDepthMaps)) return;
		if (this->checkParameter("opterrordistdir", name, value, this->optErrorDistDir)) return;
		if (this->checkParameter("saveopterrordist", name, value, this->saveOptErrorDist)) return;
		if (this->checkParameter("blockuntilmapped", name, value, this->blockUntilMapped)) return;
		if (this->checkParameter("singlethreaded", name, value, this->singleThreaded)) return;
		if (this->checkParameter("mappingthreads", name, value, this->mappingThreads)) return;
		if (this->checkParameter("minimizememory", name, value, this->minimizeMemory)) return;
		if (this->checkParameter("usefixedhuberscale", name, value, this->useFixedHuberScale)) return;
		if (this->checkParameter("huberscale", name, value, this->huberScale)) return;
		if (this->checkParameter("usetdistribution", name, value, this->useTDistribution)) return;
		if (this->checkParameter("nufixed", name, value, this->nuFixed)) return;
		if (this->checkParameter("mufixed", name, value, this->muFixed)) return;
		if (this->checkParameter("sigmafixed", name, value, this->sigmaFixed)) return;
		if (this->checkParameter("defaultnu", name, value, this->defaultNu)) return;
		if (this->checkParameter("defaultmu", name, value, this->defaultMu)) return;
		if (this->checkParameter("defaultsigma", name, value, this->defaultSigma)) return;
		if (this->checkParameter("inlierpercentile", name, value, this->inlierPercentile)) return;
		if (this->checkParameter("maxpixeloutlier", name, value, this->maxPixelOutlier)) return;
		if (this->checkParameter("maxpixeldiscard", name, value, this->maxPixelDiscard)) return;
		if (this->checkParameter("maxenergyfit", name, value, this->maxEnergyFit)) return;
		if (this->checkParameter("weightconstant", name, value, this->weightConstant)) return;
		if (this->checkParameter("trackingmaxlevel", name, value, this->trackingMaxLevel)) return;
		if (this->checkParameter("pointdetectionlevels", name, value, this->pointDetectionLevels)) return;
		if (this->checkParameter("numcandidates", name, value, this->numCandidates)) return;
		if (this->checkParameter("numblocksperdimension", name, value, this->numBlocksPerDimension)) return;
		if (this->checkParameter("mingradadd", name, value, this->minGradAdd)) return;
		if (this->checkParameter("maxunmappedframes", name, value, this->maxUnmappedFrames)) return;
		if (this->checkParameter("maxepllengthfactor", name, value, this->maxEplLengthFactor)) return;
		if (this->checkParameter("minepllengthskip", name, value, this->minEplLengthSkip)) return;
		if (this->checkParameter("stereomaxenergy", name, value, this->stereoMaxEnergy)) return;
		if (this->checkParameter("secondbestradius", name, value, this->secondBestRadius)) return;
		if (this->checkParameter("epilinesigma", name, value, this->epiLineSigma)) return;
		if (this->checkParameter("subpixeliterations", name, value, this->subpixelIterations)) return;
		if (this->checkParameter("subpixelstepthreshold", name, value, this->subpixelStepThreshold)) return;
		if (this->checkParameter("maxviewchange", name, value, this->maxViewChange)) return;
		if (this->checkParameter("candidateoptiterations", name, value, this->candidateOptIterations)) return;
		if (this->checkParameter("mindisttoactivate", name, value, this->minDistToActivate)) return;
		if (this->checkParameter("maxcandidateuncertainty", name, value, this->maxCandidateUncertainty)) return;
		if (this->checkParameter("mincandidatequality", name, value, this->minCandidateQuality)) return;
		if (this->checkParameter("doonlytemporalopt", name, value, this->doOnlyTemporalOpt)) return;
		if (this->checkParameter("printsummary", name, value, this->printSummary)) return;
		if (this->checkParameter("showfullreport", name, value, this->showFullReport)) return;
		if (this->checkParameter("minoptimizationgrad", name, value, this->minOptimizationGrad)) return;
		if (this->checkParameter("minbaiterations", name, value, this->minBAIterations)) return;
		if (this->checkParameter("maxbaiterations", name, value, this->maxBAIterations)) return;
		if (this->checkParameter("optmaxlevel", name, value, this->optMaxLevel)) return;
		if (this->checkParameter("numactivepoints", name, value, this->numActivePoints)) return;
		if (this->checkParameter("maxtemporalkeyframes", name, value, this->maxTemporalKeyframes)) return;
		if (this->checkParameter("maxcovisiblekeyframes", name, value, this->maxCovisibleKeyframes)) return;
		if (this->checkParameter("numalwayskeepkeyframes", name, value, this->numAlwaysKeepKeyframes)) return;
		if (this->checkParameter("minpointcovisible", name, value, this->minPointCovisible)) return;
		if (this->checkParameter("maxlightcovisible", name, value, this->maxLightCovisible)) return;
		if (this->checkParameter("minnumkftoconsidernew", name, value, this->minNumKFToConsiderNew)) return;
		if (this->checkParameter("minnumgoodobservations", name, value, this->minNumGoodObservations)) return;
		if (this->checkParameter("newkfdistweight", name, value, this->newKFDistWeight)) return;
		if (this->checkParameter("newkfusageweight", name, value, this->newKFUsageWeight)) return;
		if (this->checkParameter("newkfaffineweight", name, value, this->newKFAffineWeight)) return;
		if (this->checkParameter("newkfresidualweight", name, value, this->newKFResidualWeight)) return;
		if (this->checkParameter("minnumtrackedframestocreatekf", name, value, this->minNumTrackedFramesToCreateKF)) return;
		if (this->checkParameter("showdepthmap", name, value, this->showDepthMap)) return;
		if (this->checkParameter("showdepthmaplvl", name, value, this->showDepthMapLvl)) return;
                if (this->checkParameter("fixFramePoses", name, value, this->fixFramePoses)) return;
                if (this->checkParameter("idepthuncertainty", name, value, this->iDepthUncertainty)) {
                  std::cout<<"iDepthUncertainty is "<<this->iDepthUncertainty<<std::endl;
                  return; 
                }
                if (this->checkParameter("trackingcoslimit", name, value, this->trackingCosLimit)) {
                  std::cout<<"TrackingCosLimit is "<<this->trackingCosLimit<<std::endl;
                  return; 
                }
                if (this->checkParameter("gapcovisibletotemporal", name, value, this->gapCovisibleToTemporal)) {
                  return;
                }
                
                if (this->checkParameter("enabledepthregression", name, value, this->enableDepthRegression)) {
                  // std::cout<<"TrackingCosLimit is "<<this->trackingCosLimit<<std::endl;
                  return; 
                } 
                if (this->checkParameter("depthnormalell", name, value, this->depthNormalEll)) {
                  // std::cout<<"TrackingCosLimit is "<<this->trackingCosLimit<<std::endl;
                  return; 
                }
                if (this->checkParameter("depthdirell", name, value, this->depthDirEll)) {
                  // std::cout<<"TrackingCosLimit is "<<this->trackingCosLimit<<std::endl;
                  return; 
                }
               
                if (this->checkParameter("numpointsperframe", name, value, this->numPointsPerFrame)) {
                  return;
                }
                if (this->checkParameter("candidatepointssampling", name, value, this->candidatePointsSampling)) {
                  std::cout<<"candidatePointsSampling is "<<this->candidatePointsSampling<<std::endl;
                  return;
                }
                if (this->checkParameter("maxinitidepth", name, value, this->maxInitIdepth)) {
                  std::cout<<"maxInitIdepth is "<<this->maxInitIdepth<<std::endl;
                  return;
                }
                if (this->checkParameter("covismapsize", name, value, this->covisMapSize)) {
                  std::cout<<"covisMapSize is "<<this->covisMapSize<<std::endl;
                  return;
                }
                if (this->checkParameter("voxelsize", name, value, this->voxelSize)) {
                  std::cout<<"voxelSize is "<<this->voxelSize<<std::endl;
                  return;
                }
                if (this->checkParameter("inputedgedownsamplevoxelsize", name, value, this->inputEdgeDownsampleVoxelSize)) {
                  std::cout<<"inputEdgeDownsampleVoxelSize is "<<this->inputEdgeDownsampleVoxelSize<<std::endl;
                  return;
                }
                if (this->checkParameter("inputsurfacedownsamplevoxelsize", name, value, this->inputSurfaceDownsampleVoxelSize)) {
                  std::cout<<"inputSurfaceDownsampleVoxelSize is "<<this->inputSurfaceDownsampleVoxelSize<<std::endl;
                  return;
                }
                
                if (this->checkParameter("covisell", name, value, this->covisEll)) {
                  std::cout<<"covisEll is "<<this->covisEll<<std::endl;
                  return;
                }
                if (this->checkParameter("covisupdateframes", name, value, this->covisUpdateFrames)) {
                  std::cout<<"covisUpdateFrames is "<<this->covisUpdateFrames<<std::endl;
                  return;
                }
                if (this->checkParameter("covisminpoints", name, value, this->covisMinPoints)) {
                  std::cout<<"covisMinPoints is "<<this->covisMinPoints<<std::endl;
                  return;
                }

                if (this->checkParameter("cvoirlsconstframes", name, value, this->cvoIRLSConstFrames)) {
                  std::cout<<"cvoIRLSConstFrames is "<<this->cvoIRLSConstFrames<<std::endl;
                  return;
                }
                if (this->checkParameter("insertpointtomapafterba", name, value, this->insertPointToMapAfterBA)) {
                  std::cout<<"insertPointToMapAfterBA is "<<this->insertPointToMapAfterBA<<std::endl;
                  return;
                }

                if (this->checkParameter("insertfreespacepointstomap", name, value, this->insertFreeSpacePointsToMap)) {
                  std::cout<<"insertFreeSpacePointsToMap is "<<this->insertFreeSpacePointsToMap<<std::endl;
                  return;
                }
                

                if (this->checkParameter("bkimapresolution", name, value, this->bkiMapResolution)) {
                  return;
                }
                int bki_block_depth=0;
                if (this->checkParameter("bkimapblockdepth", name, value, bki_block_depth)) {
                  if (bki_block_depth > 0) {
                    bkiMapBlockDepth = static_cast<unsigned short>(bki_block_depth);
                  }
                  return;
                }
                if (this->checkParameter("bkimapnumclass", name, value, this->bkiMapNumClass)) {
                  return;
                }
                if (this->checkParameter("bkimapnumfeatures", name, value, this->bkiMapNumFeatures)) {
                  return;
                }
                
                if (this->checkParameter("bkimapsf2", name, value, this->bkiMapSf2)) {
                  return;
                }
                if (this->checkParameter("bkimapell", name, value, this->bkiMapEll)) {
                  return;
                }
                if (this->checkParameter("bkimapprior", name, value, this->bkiMapPrior)) {
                  return;
                }
                if (this->checkParameter("bkimapvarthresh", name, value, this->bkiMapVarThresh)) {
                  return;
                }
                if (this->checkParameter("bkimapfreethresh", name, value, this->bkiMapFreeThresh)) {
                  return;
                }
                if (this->checkParameter("bkimapoccupiedthresh", name, value, this->bkiMapOccupiedThresh)) {
                  return;
                }
                if (this->checkParameter("bkimapon", name, value, this->bkiMapOn)) {
                  return;
                }
                if (this->checkParameter("bkimapfreeresolution", name, value, this->bkiMapFreeResolution)) {
                  return;
                }
                if (this->checkParameter("bkimapdsresolution", name, value, this->bkiMapDsResolution)) {
                  return;
                }
                if (this->checkParameter("bkimapmaxrange", name, value, this->bkiMapMaxRange)) {
                  return;
                }
<<<<<<< HEAD
                if (this->checkParameter("bkiquerymaxdepth", name, value, this->bkiQueryMaxDepth)) {
=======
                if (this->checkParameter("bkimapraycasting", name, value, this->bkiMapRayCasting)) {
>>>>>>> f8981648
                  return;
                }
                
                if (this->checkParameter("isdepthmultisamplingfrommap", name, value, this->isDepthMultiSamplingFromMap)) {
                  return;
                }
 
		// not found
		std::cout << "Could not parse argument: " << argument << std::endl;
	}

	bool Settings::compare(const std::string &value)
	{
		if (value.compare("true") == 0)
		{
			return true;
		}
		else if (value.compare("false") == 0)
		{
			return false;
		}
		else
		{
			std::cout << "Settings::compare() could not compare: " << value << " (false as default)" << std::endl;
			return false;
		}
	}

	bool Settings::checkParameter(const std::string& name, const std::string& nameValue, const std::string& value, std::string &var)
	{
		if (nameValue.compare(name) == 0)
		{
			var = value;
			return true;
		}
		return false;
	}

	bool Settings::checkParameter(const std::string& name, const std::string& nameValue, const std::string& value, bool &var)
	{
		if (nameValue.compare(name) == 0)
		{
			var = this->compare(value);
			return true;
		}
		return false;
	}

	bool Settings::checkParameter(const std::string& name, const std::string& nameValue, const std::string& value, int &var)
	{
		if (nameValue.compare(name) == 0)
		{
			var = std::atoi(value.c_str());
			return true;
		}
		return false;
	}

	bool Settings::checkParameter(const std::string& name, const std::string& nameValue, const std::string& value, float &var)
	{
		if (nameValue.compare(name) == 0)
		{
			var = static_cast<float>(std::atof(value.c_str()));
			return true;
		}
		return false;
	}
}<|MERGE_RESOLUTION|>--- conflicted
+++ resolved
@@ -33,192 +33,189 @@
 
 namespace dsm
 {
-	// float variables must be initialized in the cpp
-	const float Settings::DIVISION_EPS = 1e-10f;
-	const float Settings::PI = 3.14159265358979323846f;
-
-	Settings::Settings() 
-	{
-		this->reset();
-	}
-
-	Settings::~Settings()
-	{
-	}
-
-	Settings& Settings::getInstance()
-	{
-		static Settings theOneAndOnly;
-		return theOneAndOnly;
-	}
-
-	void Settings::reset()
-	{
-		// log
-		this->debugPrintLog = false;
-		this->debugLogTracking = false;
-		this->debugLogKeyframes = false;
-		this->debugLogPixelDetection = false;
-		this->debugLogCandidatesTracking = false;
-		this->debugLogCandidatesOpt = false;
-		this->debugLogDistanceMap = false;
-		this->debugLogActivePoints = false;
-
-		// candidate tracking
-		this->debugCandidates = false;
-
-		// coarse tracking
-		this->debugShowTrackResult = false;
-		this->debugShowTrackError = false;
-		this->debugShowTrackWeights = false;
-		this->debugShowTrackLight = false;
-		this->debugShowTrackDistribution = false;
-
-		// pixel detector
-		this->debugShowPointDetection = false;
-
-		// distance transform
-		this->debugShowDistanceTransformBefore = false;
-		this->debugShowDistanceTransformAfter = false;
-
-		// debug optimization
-		this->debugShowOptKeyframes = false;
-
-		this->debugShowOptError = false;
-		this->debugShowOptWeight = false;
-		this->debugShowOptLight = false;
-		this->debugShowOptErrorDist = false;
-		this->debugShowOptErrorDistLast = false;
-
-		this->depthMapsDir = "./DepthMaps";
-		this->saveDepthMaps = false;
-
-		this->optErrorDistDir = "./ErrorDistribution";
-		this->saveOptErrorDist = false;
-
-		// Parallelization
-		this->blockUntilMapped = false;
-		this->singleThreaded = true;									
-		this->mappingThreads = 6;										// 6
-
-		this->minimizeMemory = false;
-
-		this->useFixedHuberScale = false;								// false
-		this->huberScale = 9.f;											// 9
-
-		this->useTDistribution = true;									// true
-		this->nuFixed = -1.f;											// -1
-		this->muFixed = 0.f;											// 0
-		this->sigmaFixed = -1.f;										// -1
-
-		this->defaultNu = 5.f;											// 5
-		this->defaultMu = 0.f;											// 0
-		this->defaultSigma = 7.5f;										// 7.5
-
-		this->inlierPercentile = 0.95f;									// 0.95
-		this->maxPixelOutlier = 0.3f;									// 0.3
-		this->maxPixelDiscard = 0.6f;									// 0.6
-
-		this->maxEnergyFit = 60.f;										// 60
-
-		this->weightConstant = 50.f*50.f;								// 50*50
-
-		this->trackingMaxLevel = 3;										// 3
-			
-		this->pointDetectionLevels = 2;									// 2
-		this->numCandidates = 3000;										// 1500
-		this->numBlocksPerDimension = 20;								// 20
-		this->minGradAdd = 7.f;											// 7
-
-		this->maxUnmappedFrames = 3;									// 3
-
-		this->maxEplLengthFactor = 0.0375f;								// 0.0375‬
-		this->minEplLengthSkip = 1.5f;									// 1.5
-		this->stereoMaxEnergy = 20.f;									// 20
-		this->secondBestRadius = 2;										// 2
-		this->epiLineSigma = 0.5f*0.5f;									// 0.25
-		this->subpixelIterations = 3;									// 3
-		this->subpixelStepThreshold = 0.1f;								// 0.1
-
-		this->maxViewChange = cos(60.f*Settings::PI / 180.f);			// cos(60)
-
-		this->candidateOptIterations = 3;								// 3
-		this->minDistToActivate = Pattern::width();						// Pattern::width()
-		this->maxCandidateUncertainty = 2.f;							// 2
-		this->minCandidateQuality = 2.f;								// 2
-
-		this->doOnlyTemporalOpt = false;								// false
-		this->printSummary = true;										// true
-		this->showFullReport = false;									// false
-		this->minOptimizationGrad = 2.f;								// 2
-		this->minBAIterations = 1;										// 1
-		this->maxBAIterations = 100;									// 100
-		this->optMaxLevel = 2;											// 2
-                this->fixFramePoses = false;
-
-		this->numActivePoints = 1500;									// 1500
-
-		this->maxTemporalKeyframes = 5;									// 5
-		this->maxCovisibleKeyframes = 3;								// 3
-		this->numAlwaysKeepKeyframes = 3;								// 3: 2 + latest one
-
-		this->minPointCovisible = 0.05f;								// 0.05
-		this->maxLightCovisible = 0.7f;									// 0.7
-
-		this->minNumKFToConsiderNew = 2;								// 2
-		this->minNumGoodObservations = 3;								// 3
-
-		this->newKFDistWeight = 4.f;									// 4		
-		this->newKFUsageWeight = 3.f;									// 3 
-		this->newKFAffineWeight = 4.f;									// 4
-		this->newKFResidualWeight = 2.f;								// 2
-		this->minNumTrackedFramesToCreateKF = 1;							// 1
-
-		this->showDepthMap = true;										// true
-		this->showDepthMapLvl = 0;										// 0
-
-                this->iDepthUncertainty = 0.025f;
-                this->trackingCosLimit = 0.75f;
-                this->enableDepthRegression = true;
-                this->depthNormalEll = 0.02;
-                this->depthDirEll = 0.1;
-                this->gapCovisibleToTemporal = 10;
-                this->numPointsPerFrame = 2000;
-                this->candidatePointsSampling = 0; // 0: voxel 1: canny   2: FAST  3: DSO 
-                this->maxInitIdepth = 0.02f;
-                this->covisMapSize = 2000;
-                this->voxelSize = 0.2;
-                this->inputEdgeDownsampleVoxelSize = 0.6;
-                this->inputSurfaceDownsampleVoxelSize = 0.05;
-                this->covisEll = 4.0;
-
-                this->covisUpdateFrames = 7;
-                this->covisMinPoints = 1000;
-                this->cvoIRLSConstFrames = 1;
-                this->insertPointToMapAfterBA = 1;
-                this->insertFreeSpacePointsToMap = 0;
-
-                bkiMapOn = 0;
-                bkiMapResolution = 0.1f;
-                bkiMapBlockDepth = 4;
-                bkiMapNumClass = 3;
-                bkiMapNumFeatures = 5;
-                
-                bkiMapSf2 = 1.0;
-                bkiMapEll = 1.0;
-                bkiMapPrior = 1.0;
-                bkiMapVarThresh = 1.0;
-                bkiMapFreeThresh = 0.3;
-                bkiMapOccupiedThresh = 0.7;
-                bkiMapFreeResolution = 0.02;
-                bkiMapDsResolution = -1;
-                bkiMapMaxRange = -1;
-<<<<<<< HEAD
+// float variables must be initialized in the cpp
+const float Settings::DIVISION_EPS = 1e-10f;
+const float Settings::PI = 3.14159265358979323846f;
+
+Settings::Settings() 
+{
+	this->reset();
+}
+
+Settings::~Settings()
+{
+}
+
+Settings& Settings::getInstance()
+{
+	static Settings theOneAndOnly;
+	return theOneAndOnly;
+}
+
+void Settings::reset()
+{
+	// log
+	this->debugPrintLog = false;
+	this->debugLogTracking = false;
+	this->debugLogKeyframes = false;
+	this->debugLogPixelDetection = false;
+	this->debugLogCandidatesTracking = false;
+	this->debugLogCandidatesOpt = false;
+	this->debugLogDistanceMap = false;
+	this->debugLogActivePoints = false;
+
+	// candidate tracking
+	this->debugCandidates = false;
+
+	// coarse tracking
+	this->debugShowTrackResult = false;
+	this->debugShowTrackError = false;
+	this->debugShowTrackWeights = false;
+	this->debugShowTrackLight = false;
+	this->debugShowTrackDistribution = false;
+
+	// pixel detector
+	this->debugShowPointDetection = false;
+
+	// distance transform
+	this->debugShowDistanceTransformBefore = false;
+	this->debugShowDistanceTransformAfter = false;
+
+	// debug optimization
+	this->debugShowOptKeyframes = false;
+
+	this->debugShowOptError = false;
+	this->debugShowOptWeight = false;
+	this->debugShowOptLight = false;
+	this->debugShowOptErrorDist = false;
+	this->debugShowOptErrorDistLast = false;
+
+	this->depthMapsDir = "./DepthMaps";
+	this->saveDepthMaps = false;
+
+	this->optErrorDistDir = "./ErrorDistribution";
+	this->saveOptErrorDist = false;
+
+	// Parallelization
+	this->blockUntilMapped = false;
+	this->singleThreaded = true;									
+	this->mappingThreads = 6;										// 6
+
+	this->minimizeMemory = false;
+
+	this->useFixedHuberScale = false;								// false
+	this->huberScale = 9.f;											// 9
+
+	this->useTDistribution = true;									// true
+	this->nuFixed = -1.f;											// -1
+	this->muFixed = 0.f;											// 0
+	this->sigmaFixed = -1.f;										// -1
+
+	this->defaultNu = 5.f;											// 5
+	this->defaultMu = 0.f;											// 0
+	this->defaultSigma = 7.5f;										// 7.5
+
+	this->inlierPercentile = 0.95f;									// 0.95
+	this->maxPixelOutlier = 0.3f;									// 0.3
+	this->maxPixelDiscard = 0.6f;									// 0.6
+
+	this->maxEnergyFit = 60.f;										// 60
+
+	this->weightConstant = 50.f*50.f;								// 50*50
+
+	this->trackingMaxLevel = 3;										// 3
+		
+	this->pointDetectionLevels = 2;									// 2
+	this->numCandidates = 3000;										// 1500
+	this->numBlocksPerDimension = 20;								// 20
+	this->minGradAdd = 7.f;											// 7
+
+	this->maxUnmappedFrames = 3;									// 3
+
+	this->maxEplLengthFactor = 0.0375f;								// 0.0375‬
+	this->minEplLengthSkip = 1.5f;									// 1.5
+	this->stereoMaxEnergy = 20.f;									// 20
+	this->secondBestRadius = 2;										// 2
+	this->epiLineSigma = 0.5f*0.5f;									// 0.25
+	this->subpixelIterations = 3;									// 3
+	this->subpixelStepThreshold = 0.1f;								// 0.1
+
+	this->maxViewChange = cos(60.f*Settings::PI / 180.f);			// cos(60)
+
+	this->candidateOptIterations = 3;								// 3
+	this->minDistToActivate = Pattern::width();						// Pattern::width()
+	this->maxCandidateUncertainty = 2.f;							// 2
+	this->minCandidateQuality = 2.f;								// 2
+
+	this->doOnlyTemporalOpt = false;								// false
+	this->printSummary = true;										// true
+	this->showFullReport = false;									// false
+	this->minOptimizationGrad = 2.f;								// 2
+	this->minBAIterations = 1;										// 1
+	this->maxBAIterations = 100;									// 100
+	this->optMaxLevel = 2;											// 2
+	this->fixFramePoses = false;
+
+	this->numActivePoints = 1500;									// 1500
+
+	this->maxTemporalKeyframes = 5;									// 5
+	this->maxCovisibleKeyframes = 3;								// 3
+	this->numAlwaysKeepKeyframes = 3;								// 3: 2 + latest one
+
+	this->minPointCovisible = 0.05f;								// 0.05
+	this->maxLightCovisible = 0.7f;									// 0.7
+
+	this->minNumKFToConsiderNew = 2;								// 2
+	this->minNumGoodObservations = 3;								// 3
+
+	this->newKFDistWeight = 4.f;									// 4		
+	this->newKFUsageWeight = 3.f;									// 3 
+	this->newKFAffineWeight = 4.f;									// 4
+	this->newKFResidualWeight = 2.f;								// 2
+	this->minNumTrackedFramesToCreateKF = 1;							// 1
+
+	this->showDepthMap = true;										// true
+	this->showDepthMapLvl = 0;										// 0
+
+	this->iDepthUncertainty = 0.025f;
+	this->trackingCosLimit = 0.75f;
+	this->enableDepthRegression = true;
+	this->depthNormalEll = 0.02;
+	this->depthDirEll = 0.1;
+	this->gapCovisibleToTemporal = 10;
+	this->numPointsPerFrame = 2000;
+	this->candidatePointsSampling = 0; // 0: voxel 1: canny   2: FAST  3: DSO 
+	this->maxInitIdepth = 0.02f;
+	this->covisMapSize = 2000;
+	this->voxelSize = 0.2;
+	this->inputEdgeDownsampleVoxelSize = 0.6;
+	this->inputSurfaceDownsampleVoxelSize = 0.05;
+	this->covisEll = 4.0;
+
+	this->covisUpdateFrames = 7;
+	this->covisMinPoints = 1000;
+	this->cvoIRLSConstFrames = 1;
+	this->insertPointToMapAfterBA = 1;
+	this->insertFreeSpacePointsToMap = 0;
+
+	bkiMapOn = 0;
+	bkiMapResolution = 0.1f;
+	bkiMapBlockDepth = 4;
+	bkiMapNumClass = 3;
+	bkiMapNumFeatures = 5;
+	
+	bkiMapSf2 = 1.0;
+	bkiMapEll = 1.0;
+	bkiMapPrior = 1.0;
+	bkiMapVarThresh = 1.0;
+	bkiMapFreeThresh = 0.3;
+	bkiMapOccupiedThresh = 0.7;
+	bkiMapFreeResolution = 0.02;
+	bkiMapDsResolution = -1;
+	bkiMapMaxRange = -1;
                 bkiQueryMaxDepth = 8.0;                
                 
-=======
                 bkiMapRayCasting = 0;                
->>>>>>> f8981648
                 isDepthMultiSamplingFromMap = 0;
                 
 		// update the rest
@@ -499,11 +496,10 @@
                 if (this->checkParameter("bkimapmaxrange", name, value, this->bkiMapMaxRange)) {
                   return;
                 }
-<<<<<<< HEAD
                 if (this->checkParameter("bkiquerymaxdepth", name, value, this->bkiQueryMaxDepth)) {
-=======
+                  return;
+                }
                 if (this->checkParameter("bkimapraycasting", name, value, this->bkiMapRayCasting)) {
->>>>>>> f8981648
                   return;
                 }
                 
