
#include <iostream>
#include <thread>
#include <memory>

#include "glog/logging.h"

#include "opencv2/imgproc.hpp"

#include "QtVisualizer.h"
#include "FullSystem/FullSystem.h"

// used by cvo point cloud registration
#include "dataset_handler/TartanAirHandler.hpp"
#include "utils/RawImage.hpp"
#include "utils/ImageStereo.hpp"
#include "utils/Calibration.hpp"
#include "utils/CvoPointCloud.hpp"
#include "cvo/CvoGPU.hpp"
#include "cvo/CvoParams.hpp"
#include "utils/CvoPoint.hpp"
#include <pcl/point_cloud.h>
// Use the best GPU available for rendering (visualization)
#ifdef WIN32
extern "C"
{
  __declspec(dllexport) uint32_t NvOptimusEnablement = 0x00000001;
  __declspec(dllexport) int AmdPowerXpressRequestHighPerformance = 1;
}
#endif


namespace dsm
{
  class TartanStereoProcessor
  {
  public:
    EIGEN_MAKE_ALIGNED_OPERATOR_NEW;
    inline TartanStereoProcessor() { this->shouldStop = false; }
    inline ~TartanStereoProcessor() { this->join(); }

    inline void run(cvo::TartanAirHandler& reader, QtVisualizer& visualizer, std::string& settingsFile,
                    std::string& cvoConfigFile, cvo::Calibration& cvo_calib, int startFrameId,
                    std::string& trajFileName
                    )
    {
      this->processThread = std::make_unique<std::thread>(&TartanStereoProcessor::doRun, this,
                                                          std::ref(reader),
                                                          std::ref(visualizer),
                                                          std::ref(settingsFile),
                                                          std::ref(cvoConfigFile),
                                                          std::ref(cvo_calib),
                                                          startFrameId,
                                                          std::ref(trajFileName));

    }

    inline void join()
    {
      this->shouldStop = true;

      // wait the thread to exit
      if (this->processThread->joinable())
      {
        std::cout << "Waiting Processor to finish.." << std::endl;
        this->processThread->join();
        std::cout << " .. Processor has finished." << std::endl;
      }
    }

  private:
    inline void doRun(cvo::TartanAirHandler& reader,
                      QtVisualizer& visualizer,
                      std::string& settingsFile,
                      std::string& cvoConfigFile,
                      cvo::Calibration& cvo_calib,
                      int startFrameId,
                      std::string& trajFileName)
    {
      int id = startFrameId;
      cv::Mat image;
      double timestamp;

      std::ofstream trajFile(trajFileName);
      trajFile << std::setprecision(6) << std::endl;

      const double fps = 0.1;//reader.fps();

      // create DSM
      std::unique_ptr<FullSystem> DSM;
      reader.set_start_index(id);

      while (!this->shouldStop)
      {
        //reset
        if (visualizer.getDoReset())
        {
          DSM.reset();
          id = startFrameId;
          timestamp = 0;
          image.release();

          visualizer.reset();

          reader.set_start_index(id);
        }

        cv::Mat source_left, source_right;
        std::cout<< " Read new image "<<id<<std::endl;
        bool read_fails = reader.read_next_stereo(source_left, source_right);

        if (read_fails) this->shouldStop = true;

        if (!read_fails)
        {
          std::shared_ptr<cvo::ImageStereo> source_raw(new cvo::ImageStereo(source_left, source_right));
          pcl::PointCloud<cvo::CvoPoint>::Ptr source_pcd(new pcl::PointCloud<cvo::CvoPoint>); 
          cvo::CvoPointCloud source_cvo(*source_raw, cvo_calib);
          std::shared_ptr<cvo::CvoPointCloud>  source_full(new cvo::CvoPointCloud(*source_raw, cvo_calib));
          cvo::CvoPointCloud_to_pcl(source_cvo, *source_pcd);
          
          double time = (double)cv::getTickCount();

          //gray image from source
          auto & color_img  = source_left;
          cv::Mat gray_img;
          cv::cvtColor(color_img, gray_img, cv::COLOR_BGR2GRAY);

          // TL: terminate at 10th frame
          // if (id == startFrameId + 10) this->shouldStop = true; 

          if (DSM == nullptr)
          {
            DSM = std::make_unique<FullSystem>(color_img.cols,
                                               color_img.rows,
                                               cvo_calib, cvoConfigFile,
                                               settingsFile,
                                               &visualizer);
          }

          // process
          // TODO: check timestamp
          std::shared_ptr<Frame> trackingNewFrame = std::make_shared<Frame>(id, timestamp, gray_img.data, source_raw, source_pcd,
                                                                            source_full);
          DSM->trackFrame(id, timestamp, trackingNewFrame);
          visualizer.publishLiveFrame(gray_img);

          ++id;
          reader.next_frame_index();

          // wait 
          time = 1000.0*(cv::getTickCount() - time) / cv::getTickFrequency();
          const double delay = (1000.0 / fps) - time;

          if (delay > 0.0)
          {
            std::this_thread::sleep_for(std::chrono::milliseconds(static_cast<unsigned int>(delay)));
          }
          if (id) {
            std::cout<<"Time statistics: "
                     <<"\ntracking time: "<<DSM->getCamTrackingMeanTime()
                     <<"\ndepth filter time: "<<DSM->getPointTrackingMeanTime()
                     <<"\ntotal Backend time "<<DSM->getTotalBackendMeanTime()
                     <<"\nwindow construction time "<<DSM->getWindowConstructionMeanTime()
                     <<"\ncvo BA time "<<DSM->getCvoBAMeanTime()
                     <<"\nPhotometric BA time "<<DSM->getLocalBAMeanTime()
                     <<"\n\n";
          }
        }
        else
        {
          // allow other threads to run
          std::this_thread::yield();
        }
      }

      // print log
      if (DSM)
      {


        std::vector<Eigen::Matrix4f, Eigen::aligned_allocator<Eigen::Matrix4f>> poses;
<<<<<<< HEAD
        //std::vector<Eigen::Matrix4f> poses;
=======
        // std::vector<Eigen::Matrix4f> poses;
>>>>>>> 2441d611
        std::vector<double> timestamps;
        std::vector<int> ids;
        DSM->getFullTrajectory(poses, timestamps, ids);

        int l = 0;
        for (auto && accum_mat : poses) {

          Eigen::Quaternionf q(accum_mat.block<3,3>(0,0));
          trajFile<<std::fixed << std::setprecision(18) << std::scientific << accum_mat(0,3)<<" "<<accum_mat(1,3)<<" "<<accum_mat(2,3)<<" "; 
          trajFile<<q.x()<<" "<<q.y()<<" "<<q.z()<<" "<<q.w()<<"\n";
          trajFile.flush();
          
          DSM->printLog();          
          l++;

        }
        
        
      }
      trajFile.close();
    }

  private:
    bool shouldStop;
    std::unique_ptr<std::thread> processThread;
  };
}

int main(int argc, char *argv[])
{
  std::string imageFolder, cvoConfigFile, calibFile, settingsFile;
  int startFrameId;
  if (argc >= 5)
  {
    imageFolder = argv[1];
    cvoConfigFile = argv[2];
    settingsFile = argv[3];
    startFrameId = std::stoi(argv[4]);
  }
  else
  {
    std::cout << "The TartanExample requires at least 4 arguments: imageFolder, cvoConfigFile, dsmCettingsFile, startFrameIndex\n";
    return 0;
  }

  std::string trajFileName;
  if (argc == 6)
    trajFileName = std::string(argv[5]);

  // Initialize logging
  google::InitGoogleLogging(argv[0]);
  //FLAGS_logtostderr = 1;
  //FLAGS_v = 9;

  std::cout << "\n";

  // Create the application before the window always!
  // create visualizer in the main thread
  QApplication app(argc, argv);
  dsm::QtVisualizer visualizer(app);

  std::cout << "\n";

  // read sequence
  cvo::TartanAirHandler tartan(imageFolder);


  std::string cvo_calib_file = imageFolder + "/cvo_calib_stereo.txt"; 
  cvo::Calibration calib(cvo_calib_file);

  // add image size to the visualizer
  visualizer.setImageSize(calib.image_cols(), calib.image_rows());

  // run processing in a second thread
  dsm::TartanStereoProcessor processor;
  processor.run(tartan,  visualizer, settingsFile, cvoConfigFile, calib, startFrameId, trajFileName);

  // run main window
  // it will block the main thread until closed
  visualizer.run();

  // join processing thread
  processor.join();

  std::cout << "Finished!" << std::endl;

  app.exec();

  return 0;
}<|MERGE_RESOLUTION|>--- conflicted
+++ resolved
@@ -180,11 +180,7 @@
 
 
         std::vector<Eigen::Matrix4f, Eigen::aligned_allocator<Eigen::Matrix4f>> poses;
-<<<<<<< HEAD
-        //std::vector<Eigen::Matrix4f> poses;
-=======
         // std::vector<Eigen::Matrix4f> poses;
->>>>>>> 2441d611
         std::vector<double> timestamps;
         std::vector<int> ids;
         DSM->getFullTrajectory(poses, timestamps, ids);
